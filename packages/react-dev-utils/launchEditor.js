--- conflicted
+++ resolved
@@ -28,39 +28,19 @@
 // of the app every time
 const COMMON_EDITORS_OSX = {
   '/Applications/Atom.app/Contents/MacOS/Atom': 'atom',
-  '/Applications/Atom Beta.app/Contents/MacOS/Atom Beta':
-    '/Applications/Atom Beta.app/Contents/MacOS/Atom Beta',
+  '/Applications/Atom Beta.app/Contents/MacOS/Atom Beta': '/Applications/Atom Beta.app/Contents/MacOS/Atom Beta',
   '/Applications/Brackets.app/Contents/MacOS/Brackets': 'brackets',
-  '/Applications/Sublime Text.app/Contents/MacOS/Sublime Text':
-    '/Applications/Sublime Text.app/Contents/SharedSupport/bin/subl',
-  '/Applications/Sublime Text 2.app/Contents/MacOS/Sublime Text 2':
-    '/Applications/Sublime Text 2.app/Contents/SharedSupport/bin/subl',
+  '/Applications/Sublime Text.app/Contents/MacOS/Sublime Text': '/Applications/Sublime Text.app/Contents/SharedSupport/bin/subl',
+  '/Applications/Sublime Text 2.app/Contents/MacOS/Sublime Text 2': '/Applications/Sublime Text 2.app/Contents/SharedSupport/bin/subl',
   '/Applications/Visual Studio Code.app/Contents/MacOS/Electron': 'code',
-  '/Applications/AppCode.app/Contents/MacOS/appcode':
-    '/Applications/AppCode.app/Contents/MacOS/appcode',
-  '/Applications/CLion.app/Contents/MacOS/clion':
-    '/Applications/CLion.app/Contents/MacOS/clion',
-  '/Applications/IntelliJ IDEA.app/Contents/MacOS/idea':
-<<<<<<< HEAD
-      '/Applications/IntelliJ IDEA.app/Contents/MacOS/idea',
-=======
-    '/Applications/IntelliJ IDEA.app/Contents/MacOS/idea',
->>>>>>> 4b55193f
-  '/Applications/PhpStorm.app/Contents/MacOS/phpstorm':
-    '/Applications/PhpStorm.app/Contents/MacOS/phpstorm',
-  '/Applications/PyCharm.app/Contents/MacOS/pycharm':
-    '/Applications/PyCharm.app/Contents/MacOS/pycharm',
-  '/Applications/PyCharm CE.app/Contents/MacOS/pycharm':
-    '/Applications/PyCharm CE.app/Contents/MacOS/pycharm',
-  '/Applications/RubyMine.app/Contents/MacOS/rubymine':
-    '/Applications/RubyMine.app/Contents/MacOS/rubymine',
-  '/Applications/WebStorm.app/Contents/MacOS/webstorm':
-<<<<<<< HEAD
-      '/Applications/WebStorm.app/Contents/MacOS/webstorm',
-};
-
-=======
-    '/Applications/WebStorm.app/Contents/MacOS/webstorm',
+  '/Applications/AppCode.app/Contents/MacOS/appcode': '/Applications/AppCode.app/Contents/MacOS/appcode',
+  '/Applications/CLion.app/Contents/MacOS/clion': '/Applications/CLion.app/Contents/MacOS/clion',
+  '/Applications/IntelliJ IDEA.app/Contents/MacOS/idea': '/Applications/IntelliJ IDEA.app/Contents/MacOS/idea',
+  '/Applications/PhpStorm.app/Contents/MacOS/phpstorm': '/Applications/PhpStorm.app/Contents/MacOS/phpstorm',
+  '/Applications/PyCharm.app/Contents/MacOS/pycharm': '/Applications/PyCharm.app/Contents/MacOS/pycharm',
+  '/Applications/PyCharm CE.app/Contents/MacOS/pycharm': '/Applications/PyCharm CE.app/Contents/MacOS/pycharm',
+  '/Applications/RubyMine.app/Contents/MacOS/rubymine': '/Applications/RubyMine.app/Contents/MacOS/rubymine',
+  '/Applications/WebStorm.app/Contents/MacOS/webstorm': '/Applications/WebStorm.app/Contents/MacOS/webstorm',
 };
 
 const COMMON_EDITORS_LINUX = {
@@ -77,7 +57,6 @@
   'webstorm.sh': 'webstorm',
 };
 
->>>>>>> 4b55193f
 const COMMON_EDITORS_WIN = [
   'Brackets.exe',
   'Code.exe',
@@ -166,21 +145,15 @@
     return shellQuote.parse(process.env.REACT_EDITOR);
   }
 
-<<<<<<< HEAD
-  // Using `ps x` on OSX or `Get-Process` on Windows we can find out which editor is currently running.
-  // Potentially we could use similar technique for Linux
-=======
   // We can find out which editor is currently running by:
   // `ps x` on macOS and Linux
   // `Get-Process` on Windows
->>>>>>> 4b55193f
   try {
     if (process.platform === 'darwin') {
       const output = child_process.execSync('ps x').toString();
       const processNames = Object.keys(COMMON_EDITORS_OSX);
       for (let i = 0; i < processNames.length; i++) {
         const processName = processNames[i];
-<<<<<<< HEAD
         if (output.indexOf(processName) !== -1) {
           return [COMMON_EDITORS_OSX[processName]];
         }
@@ -203,29 +176,6 @@
 
         if (COMMON_EDITORS_WIN.indexOf(shortProcessName) !== -1) {
           return [fullProcessPath];
-=======
-        if (output.indexOf(processName) !== -1) {
-          return [COMMON_EDITORS_OSX[processName]];
-        }
-      }
-    } else if (process.platform === 'win32') {
-      const output = child_process
-        .execSync('powershell -Command "Get-Process | Select-Object Path"', {
-          stdio: ['pipe', 'pipe', 'ignore'],
-        })
-        .toString();
-      const runningProcesses = output.split('\r\n');
-      for (let i = 0; i < runningProcesses.length; i++) {
-        // `Get-Process` sometimes returns empty lines
-        if (!runningProcesses[i]) {
-          continue;
-        }
-
-        const fullProcessPath = runningProcesses[i].trim();
-        const shortProcessName = path.basename(fullProcessPath);
-
-        if (COMMON_EDITORS_WIN.indexOf(shortProcessName) !== -1) {
-          return [fullProcessPath];
         }
       }
     } else if (process.platform === 'linux') {
@@ -240,7 +190,6 @@
         const processName = processNames[i];
         if (output.indexOf(processName) !== -1) {
           return [COMMON_EDITORS_LINUX[processName]];
->>>>>>> 4b55193f
         }
       }
     }

This project was bootstrapped with [Create React App](https://github.com/facebookincubator/create-react-app).

Below you will find some information on how to perform common tasks.<br>
You can find the most recent version of this guide [here](https://github.com/facebookincubator/create-react-app/blob/master/packages/react-scripts/template/README.md).

## Table of Contents

- [Updating to New Releases](#updating-to-new-releases)
- [Sending Feedback](#sending-feedback)
- [Folder Structure](#folder-structure)
- [Available Scripts](#available-scripts)
  - [npm start](#npm-start)
  - [npm test](#npm-test)
  - [npm run build](#npm-run-build)
  - [npm run eject](#npm-run-eject)
- [Supported Language Features and Polyfills](#supported-language-features-and-polyfills)
- [Syntax Highlighting in the Editor](#syntax-highlighting-in-the-editor)
- [Displaying Lint Output in the Editor](#displaying-lint-output-in-the-editor)
- [Debugging in the Editor](#debugging-in-the-editor)
- [Changing the Page `<title>`](#changing-the-page-title)
- [Installing a Dependency](#installing-a-dependency)
- [Importing a Component](#importing-a-component)
- [Code Splitting](#code-splitting)
- [Adding a Stylesheet](#adding-a-stylesheet)
- [Post-Processing CSS](#post-processing-css)
- [Adding a CSS Preprocessor (Sass, Less etc.)](#adding-a-css-preprocessor-sass-less-etc)
<<<<<<< HEAD
- [Adding Images and Fonts](#adding-images-and-fonts)
=======
- [Adding Images, Fonts, and Files](#adding-images-fonts-and-files)
>>>>>>> ae0cb23d
- [Using the `public` Folder](#using-the-public-folder)
  - [Changing the HTML](#changing-the-html)
  - [Adding Assets Outside of the Module System](#adding-assets-outside-of-the-module-system)
  - [When to Use the `public` Folder](#when-to-use-the-public-folder)
- [Using Global Variables](#using-global-variables)
- [Adding Bootstrap](#adding-bootstrap)
  - [Using a Custom Theme](#using-a-custom-theme)
- [Adding Flow](#adding-flow)
- [Adding Custom Environment Variables](#adding-custom-environment-variables)
  - [Referencing Environment Variables in the HTML](#referencing-environment-variables-in-the-html)
  - [Adding Temporary Environment Variables In Your Shell](#adding-temporary-environment-variables-in-your-shell)
  - [Adding Development Environment Variables In `.env`](#adding-development-environment-variables-in-env)
- [Can I Use Decorators?](#can-i-use-decorators)
- [Integrating with an API Backend](#integrating-with-an-api-backend)
  - [Node](#node)
  - [Ruby on Rails](#ruby-on-rails)
- [Proxying API Requests in Development](#proxying-api-requests-in-development)
  - ["Invalid Host Header" Errors After Configuring Proxy](#invalid-host-header-errors-after-configuring-proxy)
  - [Configuring the Proxy Manually](#configuring-the-proxy-manually)
- [Using HTTPS in Development](#using-https-in-development)
- [Generating Dynamic `<meta>` Tags on the Server](#generating-dynamic-meta-tags-on-the-server)
- [Pre-Rendering into Static HTML Files](#pre-rendering-into-static-html-files)
- [Injecting Data from the Server into the Page](#injecting-data-from-the-server-into-the-page)
- [Running Tests](#running-tests)
  - [Filename Conventions](#filename-conventions)
  - [Command Line Interface](#command-line-interface)
  - [Version Control Integration](#version-control-integration)
  - [Writing Tests](#writing-tests)
  - [Testing Components](#testing-components)
  - [Using Third Party Assertion Libraries](#using-third-party-assertion-libraries)
  - [Initializing Test Environment](#initializing-test-environment)
  - [Focusing and Excluding Tests](#focusing-and-excluding-tests)
  - [Coverage Reporting](#coverage-reporting)
  - [Continuous Integration](#continuous-integration)
  - [Disabling jsdom](#disabling-jsdom)
  - [Snapshot Testing](#snapshot-testing)
  - [Editor Integration](#editor-integration)
- [Making a Progressive Web App](#making-a-progressive-web-app)
  - [Offline-First Considerations](#offline-first-considerations)
  - [Progressive Web App Metadata](#progressive-web-app-metadata)
- [Deployment](#deployment)
  - [Static Server](#static-server)
  - [Other Solutions](#other-solutions)
  - [Serving Apps with Client-Side Routing](#serving-apps-with-client-side-routing)
  - [Building for Relative Paths](#building-for-relative-paths)
  - [Azure](#azure)
  - [Firebase](#firebase)
  - [GitHub Pages](#github-pages)
  - [Heroku](#heroku)
  - [Modulus](#modulus)
  - [Netlify](#netlify)
  - [Now](#now)
  - [S3 and CloudFront](#s3-and-cloudfront)
  - [Surge](#surge)
- [Advanced Configuration](#advanced-configuration)
- [Troubleshooting](#troubleshooting)
  - [`npm start` doesn’t detect changes](#npm-start-doesnt-detect-changes)
  - [`npm test` hangs on macOS Sierra](#npm-test-hangs-on-macos-sierra)
  - [`npm run build` silently fails](#npm-run-build-silently-fails)
  - [`npm run build` fails on Heroku](#npm-run-build-fails-on-heroku)
  - [Moment.js locales are missing](#momentjs-locales-are-missing)
- [Something Missing?](#something-missing)

## Updating to New Releases

Create React App is divided into two packages:

* `create-react-app` is a global command-line utility that you use to create new projects.
* `react-scripts` is a development dependency in the generated projects (including this one).

You almost never need to update `create-react-app` itself: it delegates all the setup to `react-scripts`.

When you run `create-react-app`, it always creates the project with the latest version of `react-scripts` so you’ll get all the new features and improvements in newly created apps automatically.

To update an existing project to a new version of `react-scripts`, [open the changelog](https://github.com/facebookincubator/create-react-app/blob/master/CHANGELOG.md), find the version you’re currently on (check `package.json` in this folder if you’re not sure), and apply the migration instructions for the newer versions.

In most cases bumping the `react-scripts` version in `package.json` and running `npm install` in this folder should be enough, but it’s good to consult the [changelog](https://github.com/facebookincubator/create-react-app/blob/master/CHANGELOG.md) for potential breaking changes.

We commit to keeping the breaking changes minimal so you can upgrade `react-scripts` painlessly.

## Sending Feedback

We are always open to [your feedback](https://github.com/facebookincubator/create-react-app/issues).

## Folder Structure

After creation, your project should look like this:

```
my-app/
  README.md
  node_modules/
  package.json
  public/
    index.html
    favicon.ico
  src/
    App.css
    App.js
    App.test.js
    index.css
    index.js
    logo.svg
```

For the project to build, **these files must exist with exact filenames**:

* `public/index.html` is the page template;
* `src/index.js` is the JavaScript entry point.

You can delete or rename the other files.

You may create subdirectories inside `src`. For faster rebuilds, only files inside `src` are processed by Webpack.<br>
You need to **put any JS and CSS files inside `src`**, or Webpack won’t see them.

Only files inside `public` can be used from `public/index.html`.<br>
Read instructions below for using assets from JavaScript and HTML.

You can, however, create more top-level directories.<br>
They will not be included in the production build so you can use them for things like documentation.

## Available Scripts

In the project directory, you can run:

### `npm start`

Runs the app in the development mode.<br>
Open [http://localhost:3000](http://localhost:3000) to view it in the browser.

The page will reload if you make edits.<br>
You will also see any lint errors in the console.

### `npm test`

Launches the test runner in the interactive watch mode.<br>
See the section about [running tests](#running-tests) for more information.

### `npm run build`

Builds the app for production to the `build` folder.<br>
It correctly bundles React in production mode and optimizes the build for the best performance.

The build is minified and the filenames include the hashes.<br>
Your app is ready to be deployed!

See the section about [deployment](#deployment) for more information.

### `npm run eject`

**Note: this is a one-way operation. Once you `eject`, you can’t go back!**

If you aren’t satisfied with the build tool and configuration choices, you can `eject` at any time. This command will remove the single build dependency from your project.

Instead, it will copy all the configuration files and the transitive dependencies (Webpack, Babel, TSLint, etc) right into your project so you have full control over them. All of the commands except `eject` will still work, but they will point to the copied scripts so you can tweak them. At this point you’re on your own.

You don’t have to ever use `eject`. The curated feature set is suitable for small and middle deployments, and you shouldn’t feel obligated to use this feature. However we understand that this tool wouldn’t be useful if you couldn’t customize it when you are ready for it.

## Supported Language Features and Polyfills

This project supports a superset of the latest JavaScript standard.<br>
In addition to [ES6](https://github.com/lukehoban/es6features) syntax features, it also supports:

* [Exponentiation Operator](https://github.com/rwaldron/exponentiation-operator) (ES2016).
* [Async/await](https://github.com/tc39/ecmascript-asyncawait) (ES2017).
* [Object Rest/Spread Properties](https://github.com/sebmarkbage/ecmascript-rest-spread) (stage 3 proposal).
<<<<<<< HEAD
=======
* [Dynamic import()](https://github.com/tc39/proposal-dynamic-import) (stage 3 proposal)
>>>>>>> ae0cb23d
* [Class Fields and Static Properties](https://github.com/tc39/proposal-class-public-fields) (stage 2 proposal).
* [JSX](https://facebook.github.io/react/docs/introducing-jsx.html) and [Flow](https://flowtype.org/) syntax.

Learn more about [different proposal stages](https://babeljs.io/docs/plugins/#presets-stage-x-experimental-presets-).

While we recommend to use experimental proposals with some caution, Facebook heavily uses these features in the product code, so we intend to provide [codemods](https://medium.com/@cpojer/effective-javascript-codemods-5a6686bb46fb) if any of these proposals change in the future.

Note that **the project only includes a few ES6 [polyfills](https://en.wikipedia.org/wiki/Polyfill)**:

* [`Object.assign()`](https://developer.mozilla.org/en/docs/Web/JavaScript/Reference/Global_Objects/Object/assign) via [`object-assign`](https://github.com/sindresorhus/object-assign).
* [`Promise`](https://developer.mozilla.org/en-US/docs/Web/JavaScript/Reference/Global_Objects/Promise) via [`promise`](https://github.com/then/promise).
* [`fetch()`](https://developer.mozilla.org/en/docs/Web/API/Fetch_API) via [`whatwg-fetch`](https://github.com/github/fetch).

If you use any other ES6+ features that need **runtime support** (such as `Array.from()` or `Symbol`), make sure you are including the appropriate polyfills manually, or that the browsers you are targeting already support them.

## Syntax Highlighting in the Editor

To configure the syntax highlighting in your favorite text editor, head to the [relevant Babel documentation page](https://babeljs.io/docs/editors) and follow the instructions. Some of the most popular editors are covered.

## Displaying Lint Output in the Editor

>Note: this feature is available with `react-scripts@0.2.0` and higher.<br>
>It also only works with npm 3 or higher.

Some editors, including Sublime Text, Atom, and Visual Studio Code, provide plugins for TSLint.

They are not required for linting. You should see the linter output right in your terminal as well as the browser console. However, if you prefer the lint results to appear right in your editor, there are some extra steps you can do.

<<<<<<< HEAD
You would need to install an TSLint plugin for your editor first.

## Debugging in the Editor

**This feature is currently only supported by [Visual Studio Code](https://code.visualstudio.com) editor.**

Visual Studio Code supports live-editing and debugging out of the box with Create React App. This enables you as a developer to write and debug your React code without leaving the editor, and most importantly it enables you to have a continuous development workflow, where context switching is minimal, as you don’t have to switch between tools.

You would need to have the latest version of [VS Code](https://code.visualstudio.com) and VS Code [Chrome Debugger Extension](https://marketplace.visualstudio.com/items?itemName=msjsdiag.debugger-for-chrome) installed.

Then add the block below to your `launch.json` file and put it inside the `.vscode` folder in your app’s root directory.

```json
{
  "version": "0.2.0",
  "configurations": [{
    "name": "Chrome",
    "type": "chrome",
    "request": "launch",
    "url": "http://localhost:3000",
    "webRoot": "${workspaceRoot}/src",
    "userDataDir": "${workspaceRoot}/.vscode/chrome",
    "sourceMapPathOverrides": {
      "webpack:///src/*": "${webRoot}/*"
    }
  }]
}
```

=======
You would need to install an ESLint plugin for your editor first. Then, add a file called `.eslintrc` to the project root:

```js
{
  "extends": "react-app"
}
```

Now your editor should report the linting warnings.

Note that even if you edit your `.eslintrc` file further, these changes will **only affect the editor integration**. They won’t affect the terminal and in-browser lint output. This is because Create React App intentionally provides a minimal set of rules that find common mistakes.

If you want to enforce a coding style for your project, consider using [Prettier](https://github.com/jlongster/prettier) instead of ESLint style rules.

## Debugging in the Editor

**This feature is currently only supported by [Visual Studio Code](https://code.visualstudio.com) editor.**

Visual Studio Code supports debugging out of the box with Create React App. This enables you as a developer to write and debug your React code without leaving the editor, and most importantly it enables you to have a continuous development workflow, where context switching is minimal, as you don’t have to switch between tools.

You would need to have the latest version of [VS Code](https://code.visualstudio.com) and VS Code [Chrome Debugger Extension](https://marketplace.visualstudio.com/items?itemName=msjsdiag.debugger-for-chrome) installed.

Then add the block below to your `launch.json` file and put it inside the `.vscode` folder in your app’s root directory.

```json
{
  "version": "0.2.0",
  "configurations": [{
    "name": "Chrome",
    "type": "chrome",
    "request": "launch",
    "url": "http://localhost:3000",
    "webRoot": "${workspaceRoot}/src",
    "userDataDir": "${workspaceRoot}/.vscode/chrome",
    "sourceMapPathOverrides": {
      "webpack:///src/*": "${webRoot}/*"
    }
  }]
}
```

>>>>>>> ae0cb23d
Start your app by running `npm start`, and start debugging in VS Code by pressing `F5` or by clicking the green debug icon. You can now write code, set breakpoints, make changes to the code, and debug your newly modified code—all from your editor.

## Changing the Page `<title>`

You can find the source HTML file in the `public` folder of the generated project. You may edit the `<title>` tag in it to change the title from “React App” to anything else.

Note that normally you wouldn’t edit files in the `public` folder very often. For example, [adding a stylesheet](#adding-a-stylesheet) is done without touching the HTML.

If you need to dynamically update the page title based on the content, you can use the browser [`document.title`](https://developer.mozilla.org/en-US/docs/Web/API/Document/title) API. For more complex scenarios when you want to change the title from React components, you can use [React Helmet](https://github.com/nfl/react-helmet), a third party library.

If you use a custom server for your app in production and want to modify the title before it gets sent to the browser, you can follow advice in [this section](#generating-dynamic-meta-tags-on-the-server). Alternatively, you can pre-build each page as a static HTML file which then loads the JavaScript bundle, which is covered [here](#pre-rendering-into-static-html-files).

## Installing a Dependency

The generated project includes React and ReactDOM as dependencies. It also includes a set of scripts used by Create React App as a development dependency. You may install other dependencies (for example, React Router) with `npm`:

```
npm install --save <library-name>
```

## Importing a Component

This project setup supports ES6 modules thanks to Babel.<br>
While you can still use `require()` and `module.exports`, we encourage you to use [`import` and `export`](http://exploringjs.com/es6/ch_modules.html) instead.

For example:

### `Button.js`

```js
import React, { Component } from 'react';

class Button extends Component {
  render() {
    // ...
  }
}

export default Button; // Don’t forget to use export default!
```

### `DangerButton.js`


```js
import React, { Component } from 'react';
import Button from './Button'; // Import a component from another file

class DangerButton extends Component {
  render() {
    return <Button color="red" />;
  }
}

export default DangerButton;
```

Be aware of the [difference between default and named exports](http://stackoverflow.com/questions/36795819/react-native-es-6-when-should-i-use-curly-braces-for-import/36796281#36796281). It is a common source of mistakes.

We suggest that you stick to using default imports and exports when a module only exports a single thing (for example, a component). That’s what you get when you use `export default Button` and `import Button from './Button'`.

Named exports are useful for utility modules that export several functions. A module may have at most one default export and as many named exports as you like.

Learn more about ES6 modules:

* [When to use the curly braces?](http://stackoverflow.com/questions/36795819/react-native-es-6-when-should-i-use-curly-braces-for-import/36796281#36796281)
* [Exploring ES6: Modules](http://exploringjs.com/es6/ch_modules.html)
* [Understanding ES6: Modules](https://leanpub.com/understandinges6/read#leanpub-auto-encapsulating-code-with-modules)

## Code Splitting

Instead of downloading the entire app before users can use it, code splitting allows you to split your code into small chunks which you can then load on demand.

This project setup supports code splitting via [dynamic `import()`](http://2ality.com/2017/01/import-operator.html#loading-code-on-demand). Its [proposal](https://github.com/tc39/proposal-dynamic-import) is in stage 3. The `import()` function-like form takes the module name as an argument and returns a [`Promise`](https://developer.mozilla.org/en-US/docs/Web/JavaScript/Reference/Global_Objects/Promise) which always resolves to the namespace object of the module.

Here is an example:

### `moduleA.js`

```js
const moduleA = 'Hello';

export { moduleA };
```
### `App.js`

```js
import React, { Component } from 'react';

class App extends Component {
  handleClick = () => {
    import('./moduleA')
      .then(({ moduleA }) => {
        // Use moduleA
      })
      .catch(err => {
        // Handle failure
      });
  };

  render() {
    return (
      <div>
        <button onClick={this.handleClick}>Load</button>
      </div>
    );
  }
}

export default App;
```

This will make `moduleA.js` and all its unique dependencies as a separate chunk that only loads after the user clicks the 'Load' button.

You can also use it with `async` / `await` syntax if you prefer it.

## Adding a Stylesheet

This project setup uses [Webpack](https://webpack.js.org/) for handling all assets. Webpack offers a custom way of “extending” the concept of `import` beyond JavaScript. To express that a JavaScript file depends on a CSS file, you need to **import the CSS from the JavaScript file**:

### `Button.css`

```css
.Button {
  padding: 20px;
}
```

### `Button.js`

```js
import React, { Component } from 'react';
import './Button.css'; // Tell Webpack that Button.js uses these styles

class Button extends Component {
  render() {
    // You can use them as regular CSS styles
    return <div className="Button" />;
  }
}
```

**This is not required for React** but many people find this feature convenient. You can read about the benefits of this approach [here](https://medium.com/seek-ui-engineering/block-element-modifying-your-javascript-components-d7f99fcab52b). However you should be aware that this makes your code less portable to other build tools and environments than Webpack.

In development, expressing dependencies this way allows your styles to be reloaded on the fly as you edit them. In production, all CSS files will be concatenated into a single minified `.css` file in the build output.

If you are concerned about using Webpack-specific semantics, you can put all your CSS right into `src/index.css`. It would still be imported from `src/index.js`, but you could always remove that import if you later migrate to a different build tool.

## Post-Processing CSS

This project setup minifies your CSS and adds vendor prefixes to it automatically through [Autoprefixer](https://github.com/postcss/autoprefixer) so you don’t need to worry about it.

For example, this:

```css
.App {
  display: flex;
  flex-direction: row;
  align-items: center;
}
```

becomes this:

```css
.App {
  display: -webkit-box;
  display: -ms-flexbox;
  display: flex;
  -webkit-box-orient: horizontal;
  -webkit-box-direction: normal;
      -ms-flex-direction: row;
          flex-direction: row;
  -webkit-box-align: center;
      -ms-flex-align: center;
          align-items: center;
}
```

If you need to disable autoprefixing for some reason, [follow this section](https://github.com/postcss/autoprefixer#disabling).

## Adding a CSS Preprocessor (Sass, Less etc.)

Generally, we recommend that you don’t reuse the same CSS classes across different components. For example, instead of using a `.Button` CSS class in `<AcceptButton>` and `<RejectButton>` components, we recommend creating a `<Button>` component with its own `.Button` styles, that both `<AcceptButton>` and `<RejectButton>` can render (but [not inherit](https://facebook.github.io/react/docs/composition-vs-inheritance.html)).
<<<<<<< HEAD

Following this rule often makes CSS preprocessors less useful, as features like mixins and nesting are replaced by component composition. You can, however, integrate a CSS preprocessor if you find it valuable. In this walkthrough, we will be using Sass, but you can also use Less, or another alternative.

First, let’s install the command-line interface for Sass:

```
npm install node-sass --save-dev
```

Then in `package.json`, add the following lines to `scripts`:

```diff
   "scripts": {
+    "build-css": "node-sass src/ -o src/",
+    "watch-css": "npm run build-css && node-sass src/ -o src/ --watch --recursive",
     "start": "react-scripts start",
     "build": "react-scripts build",
     "test": "react-scripts test --env=jsdom",
```

>Note: To use a different preprocessor, replace `build-css` and `watch-css` commands according to your preprocessor’s documentation.

Now you can rename `src/App.css` to `src/App.scss` and run `npm run watch-css`. The watcher will find every Sass file in `src` subdirectories, and create a corresponding CSS file next to it, in our case overwriting `src/App.css`. Since `src/App.js` still imports `src/App.css`, the styles become a part of your application. You can now edit `src/App.scss`, and `src/App.css` will be regenerated.

To share variables between Sass files, you can use Sass imports. For example, `src/App.scss` and other component style files could include `@import "./shared.scss";` with variable definitions.

At this point you might want to remove all CSS files from the source control, and add `src/**/*.css` to your `.gitignore` file. It is generally a good practice to keep the build products outside of the source control.

As a final step, you may find it convenient to run `watch-css` automatically with `npm start`, and run `build-css` as a part of `npm run build`. You can use the `&&` operator to execute two scripts sequentially. However, there is no cross-platform way to run two scripts in parallel, so we will install a package for this:

```
npm install --save-dev npm-run-all
```

Then we can change `start` and `build` scripts to include the CSS preprocessor commands:

```diff
   "scripts": {
     "build-css": "node-sass src/ -o src/",
     "watch-css": "npm run build-css && node-sass src/ -o src/ --watch --recursive",
-    "start": "react-scripts start",
-    "build": "react-scripts build",
+    "start-js": "react-scripts start",
+    "start": "npm-run-all -p watch-css start-js",
+    "build": "npm run build-css && react-scripts build",
     "test": "react-scripts test --env=jsdom",
     "eject": "react-scripts eject"
   }
```

Now running `npm start` and `npm run build` also builds Sass files. Note that `node-sass` seems to have an [issue recognizing newly created files on some systems](https://github.com/sass/node-sass/issues/1891) so you might need to restart the watcher when you create a file until it’s resolved.
=======
>>>>>>> ae0cb23d

Following this rule often makes CSS preprocessors less useful, as features like mixins and nesting are replaced by component composition. You can, however, integrate a CSS preprocessor if you find it valuable. In this walkthrough, we will be using Sass, but you can also use Less, or another alternative.

First, let’s install the command-line interface for Sass:

```
npm install node-sass-chokidar --save-dev
```
Then in `package.json`, add the following lines to `scripts`:

```diff
   "scripts": {
+    "build-css": "node-sass-chokidar src/ -o src/",
+    "watch-css": "npm run build-css && node-sass-chokidar src/ -o src/ --watch --recursive",
     "start": "react-scripts start",
     "build": "react-scripts build",
     "test": "react-scripts test --env=jsdom",
```

>Note: To use a different preprocessor, replace `build-css` and `watch-css` commands according to your preprocessor’s documentation.

Now you can rename `src/App.css` to `src/App.scss` and run `npm run watch-css`. The watcher will find every Sass file in `src` subdirectories, and create a corresponding CSS file next to it, in our case overwriting `src/App.css`. Since `src/App.js` still imports `src/App.css`, the styles become a part of your application. You can now edit `src/App.scss`, and `src/App.css` will be regenerated.

To share variables between Sass files, you can use Sass imports. For example, `src/App.scss` and other component style files could include `@import "./shared.scss";` with variable definitions.

To enable importing files without using relative paths, you can add the  `--include-path` option to the command in `package.json`.

```
"build-css": "node-sass-chokidar --include-path ./src --include-path ./node_modules src/ -o src/",
"watch-css": "npm run build-css && node-sass-chokidar --include-path ./src --include-path ./node_modules src/ -o src/ --watch --recursive",
```

This will allow you to do imports like

```scss
@import 'styles/_colors.scss'; // assuming a styles directory under src/
@import 'nprogress/nprogress'; // importing a css file from the nprogress node module
```

At this point you might want to remove all CSS files from the source control, and add `src/**/*.css` to your `.gitignore` file. It is generally a good practice to keep the build products outside of the source control.

As a final step, you may find it convenient to run `watch-css` automatically with `npm start`, and run `build-css` as a part of `npm run build`. You can use the `&&` operator to execute two scripts sequentially. However, there is no cross-platform way to run two scripts in parallel, so we will install a package for this:

```
npm install --save-dev npm-run-all
```

Then we can change `start` and `build` scripts to include the CSS preprocessor commands:

```diff
   "scripts": {
     "build-css": "node-sass-chokidar src/ -o src/",
     "watch-css": "npm run build-css && node-sass-chokidar src/ -o src/ --watch --recursive",
-    "start": "react-scripts start",
-    "build": "react-scripts build",
+    "start-js": "react-scripts start",
+    "start": "npm-run-all -p watch-css start-js",
+    "build": "npm run build-css && react-scripts build",
     "test": "react-scripts test --env=jsdom",
     "eject": "react-scripts eject"
   }
```

Now running `npm start` and `npm run build` also builds Sass files.

**Why `node-sass-chokidar`?**

`node-sass` has been reported as having the following issues:

- `node-sass --watch` has been reported to have *performance issues* in certain conditions when used in a virtual machine or with docker.

- Infinite styles compiling [#1939](https://github.com/facebookincubator/create-react-app/issues/1939)

- `node-sass` has been reported as having issues with detecting new files in a directory [#1891](https://github.com/sass/node-sass/issues/1891)

 `node-sass-chokidar` is used here as it addresses these issues.

## Adding Images, Fonts, and Files

With Webpack, using static assets like images and fonts works similarly to CSS.

You can **`import` a file right in a JavaScript module**. This tells Webpack to include that file in the bundle. Unlike CSS imports, importing a file gives you a string value. This value is the final path you can reference in your code, e.g. as the `src` attribute of an image or the `href` of a link to a PDF.

To reduce the number of requests to the server, importing images that are less than 10,000 bytes returns a [data URI](https://developer.mozilla.org/en-US/docs/Web/HTTP/Basics_of_HTTP/Data_URIs) instead of a path. This applies to the following file extensions: bmp, gif, jpg, jpeg, and png. SVG files are excluded due to [#1153](https://github.com/facebookincubator/create-react-app/issues/1153).

Here is an example:

```js
import React from 'react';
import logo from './logo.png'; // Tell Webpack this JS file uses this image

console.log(logo); // /logo.84287d09.png

function Header() {
  // Import result is the URL of your image
  return <img src={logo} alt="Logo" />;
}

export default Header;
```

This ensures that when the project is built, Webpack will correctly move the images into the build folder, and provide us with correct paths.

This works in CSS too:

```css
.Logo {
  background-image: url(./logo.png);
}
```

Webpack finds all relative module references in CSS (they start with `./`) and replaces them with the final paths from the compiled bundle. If you make a typo or accidentally delete an important file, you will see a compilation error, just like when you import a non-existent JavaScript module. The final filenames in the compiled bundle are generated by Webpack from content hashes. If the file content changes in the future, Webpack will give it a different name in production so you don’t need to worry about long-term caching of assets.

Please be advised that this is also a custom feature of Webpack.

**It is not required for React** but many people enjoy it (and React Native uses a similar mechanism for images).<br>
An alternative way of handling static assets is described in the next section.

## Using the `public` Folder

>Note: this feature is available with `react-scripts@0.5.0` and higher.

### Changing the HTML

The `public` folder contains the HTML file so you can tweak it, for example, to [set the page title](#changing-the-page-title).
The `<script>` tag with the compiled code will be added to it automatically during the build process.

### Adding Assets Outside of the Module System

You can also add other assets to the `public` folder.

Note that we normally encourage you to `import` assets in JavaScript files instead.
For example, see the sections on [adding a stylesheet](#adding-a-stylesheet) and [adding images and fonts](#adding-images-fonts-and-files).
This mechanism provides a number of benefits:

* Scripts and stylesheets get minified and bundled together to avoid extra network requests.
* Missing files cause compilation errors instead of 404 errors for your users.
* Result filenames include content hashes so you don’t need to worry about browsers caching their old versions.

However there is an **escape hatch** that you can use to add an asset outside of the module system.

If you put a file into the `public` folder, it will **not** be processed by Webpack. Instead it will be copied into the build folder untouched.   To reference assets in the `public` folder, you need to use a special variable called `PUBLIC_URL`.

Inside `index.html`, you can use it like this:

```html
<link rel="shortcut icon" href="%PUBLIC_URL%/favicon.ico">
```

Only files inside the `public` folder will be accessible by `%PUBLIC_URL%` prefix. If you need to use a file from `src` or `node_modules`, you’ll have to copy it there to explicitly specify your intention to make this file a part of the build.

When you run `npm run build`, Create React App will substitute `%PUBLIC_URL%` with a correct absolute path so your project works even if you use client-side routing or host it at a non-root URL.

In JavaScript code, you can use `process.env.PUBLIC_URL` for similar purposes:

```js
render() {
  // Note: this is an escape hatch and should be used sparingly!
  // Normally we recommend using `import` for getting asset URLs
  // as described in “Adding Images and Fonts” above this section.
  return <img src={process.env.PUBLIC_URL + '/img/logo.png'} />;
}
```

Keep in mind the downsides of this approach:

* None of the files in `public` folder get post-processed or minified.
* Missing files will not be called at compilation time, and will cause 404 errors for your users.
* Result filenames won’t include content hashes so you’ll need to add query arguments or rename them every time they change.

### When to Use the `public` Folder

Normally we recommend importing [stylesheets](#adding-a-stylesheet), [images, and fonts](#adding-images-fonts-and-files) from JavaScript.
The `public` folder is useful as a workaround for a number of less common cases:

* You need a file with a specific name in the build output, such as [`manifest.webmanifest`](https://developer.mozilla.org/en-US/docs/Web/Manifest).
* You have thousands of images and need to dynamically reference their paths.
* You want to include a small script like [`pace.js`](http://github.hubspot.com/pace/docs/welcome/) outside of the bundled code.
* Some library may be incompatible with Webpack and you have no other option but to include it as a `<script>` tag.

Note that if you add a `<script>` that declares global variables, you also need to read the next section on using them.

## Using Global Variables

When you include a script in the HTML file that defines global variables and try to use one of these variables in the code, the linter will complain because it cannot see the definition of the variable.

You can avoid this by reading the global variable explicitly from the `window` object, for example:

```js
const $ = window.$;
```

This makes it obvious you are using a global variable intentionally rather than because of a typo.

Alternatively, you can force the linter to ignore any line by adding `// tslint:disable-line` after it.

## Adding Bootstrap

You don’t have to use [React Bootstrap](https://react-bootstrap.github.io) together with React but it is a popular library for integrating Bootstrap with React apps. If you need it, you can integrate it with Create React App by following these steps:

Install React Bootstrap and Bootstrap from npm. React Bootstrap does not include Bootstrap CSS so this needs to be installed as well:

```
npm install react-bootstrap --save
npm install bootstrap@3 --save
```

Import Bootstrap CSS and optionally Bootstrap theme CSS in the beginning of your ```src/index.js``` file:

```js
import 'bootstrap/dist/css/bootstrap.css';
import 'bootstrap/dist/css/bootstrap-theme.css';
// Put any other imports below so that CSS from your
// components takes precedence over default styles.
```

Import required React Bootstrap components within ```src/App.js``` file or your custom component files:

```js
import { Navbar, Jumbotron, Button } from 'react-bootstrap';
```

Now you are ready to use the imported React Bootstrap components within your component hierarchy defined in the render method. Here is an example [`App.js`](https://gist.githubusercontent.com/gaearon/85d8c067f6af1e56277c82d19fd4da7b/raw/6158dd991b67284e9fc8d70b9d973efe87659d72/App.js) redone using React Bootstrap.

### Using a Custom Theme

Sometimes you might need to tweak the visual styles of Bootstrap (or equivalent package).<br>
We suggest the following approach:

* Create a new package that depends on the package you wish to customize, e.g. Bootstrap.
* Add the necessary build steps to tweak the theme, and publish your package on npm.
* Install your own theme npm package as a dependency of your app.

Here is an example of adding a [customized Bootstrap](https://medium.com/@tacomanator/customizing-create-react-app-aa9ffb88165) that follows these steps.

## Adding Flow

Flow is a static type checker that helps you write code with fewer bugs. Check out this [introduction to using static types in JavaScript](https://medium.com/@preethikasireddy/why-use-static-types-in-javascript-part-1-8382da1e0adb) if you are new to this concept.

Recent versions of [Flow](http://flowtype.org/) work with Create React App projects out of the box.

To add Flow to a Create React App project, follow these steps:

1. Run `npm install --save-dev flow-bin` (or `yarn add --dev flow-bin`).
2. Add `"flow": "flow"` to the `scripts` section of your `package.json`.
3. Run `npm run flow -- init` (or `yarn flow -- init`) to create a [`.flowconfig` file](https://flowtype.org/docs/advanced-configuration.html) in the root directory.
4. Add `// @flow` to any files you want to type check (for example, to `src/App.js`).

Now you can run `npm run flow` (or `yarn flow`) to check the files for type errors.
You can optionally use an IDE like [Nuclide](https://nuclide.io/docs/languages/flow/) for a better integrated experience.
In the future we plan to integrate it into Create React App even more closely.

To learn more about Flow, check out [its documentation](https://flowtype.org/).

## Adding Custom Environment Variables

>Note: this feature is available with `react-scripts@0.2.3` and higher.

Your project can consume variables declared in your environment as if they were declared locally in your JS files. By
default you will have `NODE_ENV` defined for you, and any other environment variables starting with
`REACT_APP_`.

**The environment variables are embedded during the build time**. Since Create React App produces a static HTML/CSS/JS bundle, it can’t possibly read them at runtime. To read them at runtime, you would need to load HTML into memory on the server and replace placeholders in runtime, just like [described here](#injecting-data-from-the-server-into-the-page). Alternatively you can rebuild the app on the server anytime you change them.

>Note: You must create custom environment variables beginning with `REACT_APP_`. Any other variables except `NODE_ENV` will be ignored to avoid accidentally [exposing a private key on the machine that could have the same name](https://github.com/facebookincubator/create-react-app/issues/865#issuecomment-252199527). Changing any environment variables will require you to restart the development server if it is running.

These environment variables will be defined for you on `process.env`. For example, having an environment
variable named `REACT_APP_SECRET_CODE` will be exposed in your JS as `process.env.REACT_APP_SECRET_CODE`.

There is also a special built-in environment variable called `NODE_ENV`. You can read it from `process.env.NODE_ENV`. When you run `npm start`, it is always equal to `'development'`, when you run `npm test` it is always equal to `'test'`, and when you run `npm run build` to make a production bundle, it is always equal to `'production'`. **You cannot override `NODE_ENV` manually.** This prevents developers from accidentally deploying a slow development build to production.

These environment variables can be useful for displaying information conditionally based on where the project is
deployed or consuming sensitive data that lives outside of version control.

First, you need to have environment variables defined. For example, let’s say you wanted to consume a secret defined
in the environment inside a `<form>`:

```jsx
render() {
  return (
    <div>
      <small>You are running this application in <b>{process.env.NODE_ENV}</b> mode.</small>
      <form>
        <input type="hidden" defaultValue={process.env.REACT_APP_SECRET_CODE} />
      </form>
    </div>
  );
}
```

During the build, `process.env.REACT_APP_SECRET_CODE` will be replaced with the current value of the `REACT_APP_SECRET_CODE` environment variable. Remember that the `NODE_ENV` variable will be set for you automatically.

When you load the app in the browser and inspect the `<input>`, you will see its value set to `abcdef`, and the bold text will show the environment provided when using `npm start`:

```html
<div>
  <small>You are running this application in <b>development</b> mode.</small>
  <form>
    <input type="hidden" value="abcdef" />
  </form>
</div>
```

The above form is looking for a variable called `REACT_APP_SECRET_CODE` from the environment. In order to consume this
value, we need to have it defined in the environment. This can be done using two ways: either in your shell or in
a `.env` file. Both of these ways are described in the next few sections.

Having access to the `NODE_ENV` is also useful for performing actions conditionally:

```js
if (process.env.NODE_ENV !== 'production') {
  analytics.disable();
}
```

When you compile the app with `npm run build`, the minification step will strip out this condition, and the resulting bundle will be smaller.

### Referencing Environment Variables in the HTML

>Note: this feature is available with `react-scripts@0.9.0` and higher.

You can also access the environment variables starting with `REACT_APP_` in the `public/index.html`. For example:

```html
<title>%REACT_APP_WEBSITE_NAME%</title>
```

Note that the caveats from the above section apply:

* Apart from a few built-in variables (`NODE_ENV` and `PUBLIC_URL`), variable names must start with `REACT_APP_` to work.
* The environment variables are injected at build time. If you need to inject them at runtime, [follow this approach instead](#generating-dynamic-meta-tags-on-the-server).

### Adding Temporary Environment Variables In Your Shell

Defining environment variables can vary between OSes. It’s also important to know that this manner is temporary for the
life of the shell session.

#### Windows (cmd.exe)

```cmd
set REACT_APP_SECRET_CODE=abcdef&&npm start
```

(Note: the lack of whitespace is intentional.)

#### Linux, macOS (Bash)

```bash
REACT_APP_SECRET_CODE=abcdef npm start
```

### Adding Development Environment Variables In `.env`

>Note: this feature is available with `react-scripts@0.5.0` and higher.

To define permanent environment variables, create a file called `.env` in the root of your project:

```
REACT_APP_SECRET_CODE=abcdef
```

`.env` files **should be** checked into source control (with the exclusion of `.env*.local`).

#### What other `.env` files are can be used?

>Note: this feature is **available with `react-scripts@1.0.0` and higher**.

* `.env`: Default.
* `.env.local`: Local overrides. **This file is loaded for all environments except test.**
* `.env.development`, `.env.test`, `.env.production`: Environment-specific settings.
* `.env.development.local`, `.env.test.local`, `.env.production.local`: Local overrides of environment-specific settings.

Files on the left have more priority than files on the right:

* `npm start`: `.env.development.local`, `.env.development`, `.env.local`, `.env`
* `npm run build`: `.env.production.local`, `.env.production`, `.env.local`, `.env`
* `npm test`: `.env.test.local`, `.env.test`, `.env` (note `.env.local` is missing)

These variables will act as the defaults if the machine does not explicitly set them.<br>
Please refer to the [dotenv documentation](https://github.com/motdotla/dotenv) for more details.

>Note: If you are defining environment variables for development, your CI and/or hosting platform will most likely need
these defined as well. Consult their documentation how to do this. For example, see the documentation for [Travis CI](https://docs.travis-ci.com/user/environment-variables/) or [Heroku](https://devcenter.heroku.com/articles/config-vars).

## Can I Use Decorators?

Many popular libraries use [decorators](https://medium.com/google-developers/exploring-es7-decorators-76ecb65fb841) in their documentation.<br>
Create React App doesn’t support decorator syntax at the moment because:

* It is an experimental proposal and is subject to change.
* The current specification version is not officially supported by Babel.
* If the specification changes, we won’t be able to write a codemod because we don’t use them internally at Facebook.

However in many cases you can rewrite decorator-based code without decorators just as fine.<br>
Please refer to these two threads for reference:

* [#214](https://github.com/facebookincubator/create-react-app/issues/214)
* [#411](https://github.com/facebookincubator/create-react-app/issues/411)

Create React App will add decorator support when the specification advances to a stable stage.

## Integrating with an API Backend

These tutorials will help you to integrate your app with an API backend running on another port,
using `fetch()` to access it.

### Node
Check out [this tutorial](https://www.fullstackreact.com/articles/using-create-react-app-with-a-server/).
You can find the companion GitHub repository [here](https://github.com/fullstackreact/food-lookup-demo).

### Ruby on Rails

Check out [this tutorial](https://www.fullstackreact.com/articles/how-to-get-create-react-app-to-work-with-your-rails-api/).
You can find the companion GitHub repository [here](https://github.com/fullstackreact/food-lookup-demo-rails).

## Proxying API Requests in Development

>Note: this feature is available with `react-scripts@0.2.3` and higher.

People often serve the front-end React app from the same host and port as their backend implementation.<br>
For example, a production setup might look like this after the app is deployed:

```
/             - static server returns index.html with React app
/todos        - static server returns index.html with React app
/api/todos    - server handles any /api/* requests using the backend implementation
```

Such setup is **not** required. However, if you **do** have a setup like this, it is convenient to write requests like `fetch('/api/todos')` without worrying about redirecting them to another host or port during development.

To tell the development server to proxy any unknown requests to your API server in development, add a `proxy` field to your `package.json`, for example:

```js
  "proxy": "http://localhost:4000",
```

This way, when you `fetch('/api/todos')` in development, the development server will recognize that it’s not a static asset, and will proxy your request to `http://localhost:4000/api/todos` as a fallback. The development server will only attempt to send requests without a `text/html` accept header to the proxy.

Conveniently, this avoids [CORS issues](http://stackoverflow.com/questions/21854516/understanding-ajax-cors-and-security-considerations) and error messages like this in development:

```
Fetch API cannot load http://localhost:4000/api/todos. No 'Access-Control-Allow-Origin' header is present on the requested resource. Origin 'http://localhost:3000' is therefore not allowed access. If an opaque response serves your needs, set the request's mode to 'no-cors' to fetch the resource with CORS disabled.
```

Keep in mind that `proxy` only has effect in development (with `npm start`), and it is up to you to ensure that URLs like `/api/todos` point to the right thing in production. You don’t have to use the `/api` prefix. Any unrecognized request without a `text/html` accept header will be redirected to the specified `proxy`.

The `proxy` option supports HTTP, HTTPS and WebSocket connections.<br>
If the `proxy` option is **not** flexible enough for you, alternatively you can:

* [Configure the proxy yourself](#configuring-the-proxy-manually)
* Enable CORS on your server ([here’s how to do it for Express](http://enable-cors.org/server_expressjs.html)).
* Use [environment variables](#adding-custom-environment-variables) to inject the right server host and port into your app.

### "Invalid Host Header" Errors After Configuring Proxy

When you enable the `proxy` option, you opt into a more strict set of host checks. This is necessary because leaving the backend open to remote hosts makes your computer vulnerable to DNS rebinding attacks. The issue is explained in [this article](https://medium.com/webpack/webpack-dev-server-middleware-security-issues-1489d950874a) and [this issue](https://github.com/webpack/webpack-dev-server/issues/887).

This shouldn’t affect you when developing on `localhost`, but if you develop remotely like [described here](https://github.com/facebookincubator/create-react-app/issues/2271), you will see this error in the browser after enabling the `proxy` option:

>Invalid Host header

To work around it, you can specify your public development host in a file called `.env.development` in the root of your project:

```
HOST=mypublicdevhost.com
```

If you restart the development server now and load the app from the specified host, it should work.

If you are still having issues or if you’re using a more exotic environment like a cloud editor, you can bypass the host check completely by adding a line to `.env.development.local`. **Note that this is dangerous and exposes your machine to remote code execution from malicious websites:**

```
# NOTE: THIS IS DANGEROUS!
# It exposes your machine to attacks from the websites you visit.
DANGEROUSLY_DISABLE_HOST_CHECK=true
```

We don’t recommend this approach.

### Configuring the Proxy Manually

>Note: this feature is available with `react-scripts@1.0.0` and higher.

If the `proxy` option is **not** flexible enough for you, you can specify an object in the following form (in `package.json`).<br>
You may also specify any configuration value [`http-proxy-middleware`](https://github.com/chimurai/http-proxy-middleware#options) or [`http-proxy`](https://github.com/nodejitsu/node-http-proxy#options) supports.
```js
{
  // ...
  "proxy": {
    "/api": {
      "target": "<url>",
      "ws": true
      // ...
    }
  }
  // ...
}
```

All requests matching this path will be proxies, no exceptions. This includes requests for `text/html`, which the standard `proxy` option does not proxy.

If you need to specify multiple proxies, you may do so by specifying additional entries.
You may also narrow down matches using `*` and/or `**`, to match the path exactly or any subpath.
```js
{
  // ...
  "proxy": {
    // Matches any request starting with /api
    "/api": {
      "target": "<url_1>",
      "ws": true
      // ...
    },
    // Matches any request starting with /foo
    "/foo": {
      "target": "<url_2>",
      "ssl": true,
      "pathRewrite": {
        "^/foo": "/foo/beta"
      }
      // ...
    },
    // Matches /bar/abc.html but not /bar/sub/def.html
    "/bar/*.html": {
      "target": "<url_3>",
      // ...
    },
    // Matches /bar/abc.html and /bar/sub/def.html
    "/baz/**/*.html": {
      "target": "<url_4>"
      // ...
    }
  }
  // ...
}
```

## Using HTTPS in Development

>Note: this feature is available with `react-scripts@0.4.0` and higher.

You may require the dev server to serve pages over HTTPS. One particular case where this could be useful is when using [the "proxy" feature](#proxying-api-requests-in-development) to proxy requests to an API server when that API server is itself serving HTTPS.

To do this, set the `HTTPS` environment variable to `true`, then start the dev server as usual with `npm start`:

#### Windows (cmd.exe)

```cmd
set HTTPS=true&&npm start
```

(Note: the lack of whitespace is intentional.)

#### Linux, macOS (Bash)

```bash
HTTPS=true npm start
```

Note that the server will use a self-signed certificate, so your web browser will almost definitely display a warning upon accessing the page.

## Generating Dynamic `<meta>` Tags on the Server

Since Create React App doesn’t support server rendering, you might be wondering how to make `<meta>` tags dynamic and reflect the current URL. To solve this, we recommend to add placeholders into the HTML, like this:

```html
<!doctype html>
<html lang="en">
  <head>
    <meta property="og:title" content="__OG_TITLE__">
    <meta property="og:description" content="__OG_DESCRIPTION__">
```

Then, on the server, regardless of the backend you use, you can read `index.html` into memory and replace `__OG_TITLE__`, `__OG_DESCRIPTION__`, and any other placeholders with values depending on the current URL. Just make sure to sanitize and escape the interpolated values so that they are safe to embed into HTML!

If you use a Node server, you can even share the route matching logic between the client and the server. However duplicating it also works fine in simple cases.

## Pre-Rendering into Static HTML Files

If you’re hosting your `build` with a static hosting provider you can use [react-snapshot](https://www.npmjs.com/package/react-snapshot) to generate HTML pages for each route, or relative link, in your application. These pages will then seamlessly become active, or “hydrated”, when the JavaScript bundle has loaded.

There are also opportunities to use this outside of static hosting, to take the pressure off the server when generating and caching routes.

The primary benefit of pre-rendering is that you get the core content of each page _with_ the HTML payload—regardless of whether or not your JavaScript bundle successfully downloads. It also increases the likelihood that each route of your application will be picked up by search engines.

You can read more about [zero-configuration pre-rendering (also called snapshotting) here](https://medium.com/superhighfives/an-almost-static-stack-6df0a2791319).

## Injecting Data from the Server into the Page

Similarly to the previous section, you can leave some placeholders in the HTML that inject global variables, for example:

```js
<!doctype html>
<html lang="en">
  <head>
    <script>
      window.SERVER_DATA = __SERVER_DATA__;
    </script>
```

Then, on the server, you can replace `__SERVER_DATA__` with a JSON of real data right before sending the response. The client code can then read `window.SERVER_DATA` to use it. **Make sure to [sanitize the JSON before sending it to the client](https://medium.com/node-security/the-most-common-xss-vulnerability-in-react-js-applications-2bdffbcc1fa0) as it makes your app vulnerable to XSS attacks.**

## Running Tests

>Note: this feature is available with `react-scripts@0.3.0` and higher.<br>
>[Read the migration guide to learn how to enable it in older projects!](https://github.com/facebookincubator/create-react-app/blob/master/CHANGELOG.md#migrating-from-023-to-030)

Create React App uses [Jest](https://facebook.github.io/jest/) as its test runner. To prepare for this integration, we did a [major revamp](https://facebook.github.io/jest/blog/2016/09/01/jest-15.html) of Jest so if you heard bad things about it years ago, give it another try.

Jest is a Node-based runner. This means that the tests always run in a Node environment and not in a real browser. This lets us enable fast iteration speed and prevent flakiness.

While Jest provides browser globals such as `window` thanks to [jsdom](https://github.com/tmpvar/jsdom), they are only approximations of the real browser behavior. Jest is intended to be used for unit tests of your logic and your components rather than the DOM quirks.

We recommend that you use a separate tool for browser end-to-end tests if you need them. They are beyond the scope of Create React App.

### Filename Conventions

Jest will look for test files with any of the following popular naming conventions:

* Files with `.js` suffix in `__tests__` folders.
* Files with `.test.js` suffix.
* Files with `.spec.js` suffix.

The `.test.js` / `.spec.js` files (or the `__tests__` folders) can be located at any depth under the `src` top level folder.

We recommend to put the test files (or `__tests__` folders) next to the code they are testing so that relative imports appear shorter. For example, if `App.test.js` and `App.js` are in the same folder, the test just needs to `import App from './App'` instead of a long relative path. Colocation also helps find tests more quickly in larger projects.

### Command Line Interface

When you run `npm test`, Jest will launch in the watch mode. Every time you save a file, it will re-run the tests, just like `npm start` recompiles the code.

The watcher includes an interactive command-line interface with the ability to run all tests, or focus on a search pattern. It is designed this way so that you can keep it open and enjoy fast re-runs. You can learn the commands from the “Watch Usage” note that the watcher prints after every run:

![Jest watch mode](http://facebook.github.io/jest/img/blog/15-watch.gif)

### Version Control Integration

By default, when you run `npm test`, Jest will only run the tests related to files changed since the last commit. This is an optimization designed to make your tests runs fast regardless of how many tests you have. However it assumes that you don’t often commit the code that doesn’t pass the tests.

Jest will always explicitly mention that it only ran tests related to the files changed since the last commit. You can also press `a` in the watch mode to force Jest to run all tests.

Jest will always run all tests on a [continuous integration](#continuous-integration) server or if the project is not inside a Git or Mercurial repository.

### Writing Tests

To create tests, add `it()` (or `test()`) blocks with the name of the test and its code. You may optionally wrap them in `describe()` blocks for logical grouping but this is neither required nor recommended.

Jest provides a built-in `expect()` global function for making assertions. A basic test could look like this:

```js
import sum from './sum';

it('sums numbers', () => {
  expect(sum(1, 2)).toEqual(3);
  expect(sum(2, 2)).toEqual(4);
});
```

All `expect()` matchers supported by Jest are [extensively documented here](http://facebook.github.io/jest/docs/expect.html).<br>
You can also use [`jest.fn()` and `expect(fn).toBeCalled()`](http://facebook.github.io/jest/docs/expect.html#tohavebeencalled) to create “spies” or mock functions.

### Testing Components

There is a broad spectrum of component testing techniques. They range from a “smoke test” verifying that a component renders without throwing, to shallow rendering and testing some of the output, to full rendering and testing component lifecycle and state changes.

Different projects choose different testing tradeoffs based on how often components change, and how much logic they contain. If you haven’t decided on a testing strategy yet, we recommend that you start with creating simple smoke tests for your components:

```js
import React from 'react';
import ReactDOM from 'react-dom';
import App from './App';

it('renders without crashing', () => {
  const div = document.createElement('div');
  ReactDOM.render(<App />, div);
});
```

This test mounts a component and makes sure that it didn’t throw during rendering. Tests like this provide a lot value with very little effort so they are great as a starting point, and this is the test you will find in `src/App.test.js`.

When you encounter bugs caused by changing components, you will gain a deeper insight into which parts of them are worth testing in your application. This might be a good time to introduce more specific tests asserting specific expected output or behavior.

If you’d like to test components in isolation from the child components they render, we recommend using [`shallow()` rendering API](http://airbnb.io/enzyme/docs/api/shallow.html) from [Enzyme](http://airbnb.io/enzyme/). You can write a smoke test with it too:

```sh
npm install --save-dev enzyme react-test-renderer
```

```js
import React from 'react';
import { shallow } from 'enzyme';
import App from './App';

it('renders without crashing', () => {
  shallow(<App />);
});
```

Unlike the previous smoke test using `ReactDOM.render()`, this test only renders `<App>` and doesn’t go deeper. For example, even if `<App>` itself renders a `<Button>` that throws, this test will pass. Shallow rendering is great for isolated unit tests, but you may still want to create some full rendering tests to ensure the components integrate correctly. Enzyme supports [full rendering with `mount()`](http://airbnb.io/enzyme/docs/api/mount.html), and you can also use it for testing state changes and component lifecycle.

You can read the [Enzyme documentation](http://airbnb.io/enzyme/) for more testing techniques. Enzyme documentation uses Chai and Sinon for assertions but you don’t have to use them because Jest provides built-in `expect()` and `jest.fn()` for spies.

Here is an example from Enzyme documentation that asserts specific output, rewritten to use Jest matchers:

```js
import React from 'react';
import { shallow } from 'enzyme';
import App from './App';

it('renders welcome message', () => {
  const wrapper = shallow(<App />);
  const welcome = <h2>Welcome to React</h2>;
  // expect(wrapper.contains(welcome)).to.equal(true);
  expect(wrapper.contains(welcome)).toEqual(true);
});
```

All Jest matchers are [extensively documented here](http://facebook.github.io/jest/docs/expect.html).<br>
Nevertheless you can use a third-party assertion library like [Chai](http://chaijs.com/) if you want to, as described below.

Additionally, you might find [jest-enzyme](https://github.com/blainekasten/enzyme-matchers) helpful to simplify your tests with readable matchers. The above `contains` code can be written simpler with jest-enzyme.

```js
expect(wrapper).toContainReact(welcome)
```

<<<<<<< HEAD
To setup jest-enzyme with Create React App, follow the instructions for [initializing your test environment](#initializing-test-environment) to import `jest-enzyme`.

```sh
npm install --save-dev jest-enzyme
=======
To setup jest-enzyme with Create React App, follow the instructions for [initializing your test environment](#initializing-test-environment) to import `jest-enzyme`. **Note that currently only version 2.x is compatible with Create React App.**

```sh
npm install --save-dev jest-enzyme@2.x
>>>>>>> ae0cb23d
```

```js
// src/setupTests.js
import 'jest-enzyme';
```


### Using Third Party Assertion Libraries

We recommend that you use `expect()` for assertions and `jest.fn()` for spies. If you are having issues with them please [file those against Jest](https://github.com/facebook/jest/issues/new), and we’ll fix them. We intend to keep making them better for React, supporting, for example, [pretty-printing React elements as JSX](https://github.com/facebook/jest/pull/1566).

However, if you are used to other libraries, such as [Chai](http://chaijs.com/) and [Sinon](http://sinonjs.org/), or if you have existing code using them that you’d like to port over, you can import them normally like this:

```js
import sinon from 'sinon';
import { expect } from 'chai';
```

and then use them in your tests like you normally do.

### Initializing Test Environment

>Note: this feature is available with `react-scripts@0.4.0` and higher.

If your app uses a browser API that you need to mock in your tests or if you just need a global setup before running your tests, add a `src/setupTests.ts` to your project. It will be automatically executed before running your tests.

For example:

#### `src/setupTests.ts`
```js
declare global {
    interface localStorage {
        getItem: any;
        setItem: any;
        clean: any;
    }
}

class LocalStorageMock {
  store = {};
  clear() {
    this.store = {};
  }
  getItem(key: any) {
    return this.store[key];
  }
  setItem(key: any, value: any) {
    this.store[key] = value.toString();
  }
};

global.localStorage = new LocalStorageMock();
```

### Focusing and Excluding Tests

You can replace `it()` with `xit()` to temporarily exclude a test from being executed.<br>
Similarly, `fit()` lets you focus on a specific test without running any other tests.

### Coverage Reporting

Jest has an integrated coverage reporter that works well with ES6 and requires no configuration.<br>
Run `npm test -- --coverage` (note extra `--` in the middle) to include a coverage report like this:

![coverage report](http://i.imgur.com/5bFhnTS.png)

Note that tests run much slower with coverage so it is recommended to run it separately from your normal workflow.

### Continuous Integration

By default `npm test` runs the watcher with interactive CLI. However, you can force it to run tests once and finish the process by setting an environment variable called `CI`.

When creating a build of your application with `npm run build` linter warnings are not checked by default. Like `npm test`, you can force the build to perform a linter warning check by setting the environment variable `CI`. If any warnings are encountered then the build fails.

Popular CI servers already set the environment variable `CI` by default but you can do this yourself too:

### On CI servers
#### Travis CI

1. Following the [Travis Getting started](https://docs.travis-ci.com/user/getting-started/) guide for syncing your GitHub repository with Travis.  You may need to initialize some settings manually in your [profile](https://travis-ci.org/profile) page.
1. Add a `.travis.yml` file to your git repository.
```
language: node_js
node_js:
  - 4
  - 6
cache:
  directories:
    - node_modules
script:
  - npm test
  - npm run build
```
1. Trigger your first build with a git push.
1. [Customize your Travis CI Build](https://docs.travis-ci.com/user/customizing-the-build/) if needed.

### On your own environment
##### Windows (cmd.exe)

```cmd
set CI=true&&npm test
```

```cmd
set CI=true&&npm run build
```

(Note: the lack of whitespace is intentional.)

##### Linux, macOS (Bash)

```bash
CI=true npm test
```

```bash
CI=true npm run build
```

The test command will force Jest to run tests once instead of launching the watcher.

>  If you find yourself doing this often in development, please [file an issue](https://github.com/facebookincubator/create-react-app/issues/new) to tell us about your use case because we want to make watcher the best experience and are open to changing how it works to accommodate more workflows.

The build command will check for linter warnings and fail if any are found.

### Disabling jsdom

By default, the `package.json` of the generated project looks like this:

```js
  // ...
  "scripts": {
    // ...
    "test": "react-scripts test --env=jsdom"
  }
```

If you know that none of your tests depend on [jsdom](https://github.com/tmpvar/jsdom), you can safely remove `--env=jsdom`, and your tests will run faster.<br>
To help you make up your mind, here is a list of APIs that **need jsdom**:

* Any browser globals like `window` and `document`
* [`ReactDOM.render()`](https://facebook.github.io/react/docs/top-level-api.html#reactdom.render)
* [`TestUtils.renderIntoDocument()`](https://facebook.github.io/react/docs/test-utils.html#renderintodocument) ([a shortcut](https://github.com/facebook/react/blob/34761cf9a252964abfaab6faf74d473ad95d1f21/src/test/ReactTestUtils.js#L83-L91) for the above)
* [`mount()`](http://airbnb.io/enzyme/docs/api/mount.html) in [Enzyme](http://airbnb.io/enzyme/index.html)

In contrast, **jsdom is not needed** for the following APIs:

* [`TestUtils.createRenderer()`](https://facebook.github.io/react/docs/test-utils.html#shallow-rendering) (shallow rendering)
* [`shallow()`](http://airbnb.io/enzyme/docs/api/shallow.html) in [Enzyme](http://airbnb.io/enzyme/index.html)

Finally, jsdom is also not needed for [snapshot testing](http://facebook.github.io/jest/blog/2016/07/27/jest-14.html).

### Snapshot Testing

Snapshot testing is a feature of Jest that automatically generates text snapshots of your components and saves them on the disk so if the UI output changes, you get notified without manually writing any assertions on the component output. [Read more about snapshot testing.](http://facebook.github.io/jest/blog/2016/07/27/jest-14.html)

### Editor Integration

If you use [Visual Studio Code](https://code.visualstudio.com), there is a [Jest extension](https://github.com/orta/vscode-jest) which works with Create React App out of the box. This provides a lot of IDE-like features while using a text editor: showing the status of a test run with potential fail messages inline, starting and stopping the watcher automatically, and offering one-click snapshot updates.

![VS Code Jest Preview](https://cloud.githubusercontent.com/assets/49038/20795349/a032308a-b7c8-11e6-9b34-7eeac781003f.png)

<!--
## Developing Components in Isolation

Usually, in an app, you have a lot of UI components, and each of them has many different states.
For an example, a simple button component could have following states:

* With a text label.
* With an emoji.
* In the disabled mode.

Usually, it’s hard to see these states without running a sample app or some examples.

Create React App doesn’t include any tools for this by default, but you can easily add [React Storybook](https://github.com/kadirahq/react-storybook) to your project. **It is a third-party tool that lets you develop components and see all their states in isolation from your app**.

![React Storybook Demo](http://i.imgur.com/7CIAWpB.gif)

You can also deploy your Storybook as a static app. This way, everyone in your team can view and review different states of UI components without starting a backend server or creating an account in your app.

**Here’s how to setup your app with Storybook:**

First, install the following npm package globally:

```sh
npm install -g getstorybook
```

Then, run the following command inside your app’s directory:

```sh
getstorybook
```

After that, follow the instructions on the screen.

Learn more about React Storybook:

* Screencast: [Getting Started with React Storybook](https://egghead.io/lessons/react-getting-started-with-react-storybook)
* [GitHub Repo](https://github.com/kadirahq/react-storybook)
* [Documentation](https://storybooks.js.org/docs/react-storybook/basics/introduction/)
* [Snapshot Testing](https://github.com/kadirahq/storyshots) with React Storybook
-->

## Making a Progressive Web App

By default, the production build is a fully functional, offline-first
[Progressive Web App](https://developers.google.com/web/progressive-web-apps/).

Progressive Web Apps are faster and more reliable than traditional web pages, and provide an engaging mobile experience:

 * All static site assets are cached so that your page loads fast on subsequent visits, regardless of network connectivity (such as 2G or 3G). Updates are downloaded in the background.
 * Your app will work regardless of network state, even if offline. This means your users will be able to use your app at 10,000 feet and on the Subway.
 * On mobile devices, your app can be added directly to the user's home screen, app icon and all. You can also re-engage users using web **push notifications**. This eliminates the need for the app store.

The [`sw-precache-webpack-plugin`](https://github.com/goldhand/sw-precache-webpack-plugin)
is integrated into production configuration,
and it will take care of generating a service worker file that will automatically
precache all of your local assets and keep them up to date as you deploy updates.
The service worker will use a [cache-first strategy](https://developers.google.com/web/fundamentals/instant-and-offline/offline-cookbook/#cache-falling-back-to-network)
for handling all requests for local assets, including the initial HTML, ensuring
that you web app is reliably fast, even on a slow or unreliable network.

If you would prefer not to enable service workers prior to your initial
production deployment, then remove the call to `serviceWorkerRegistration.register()`
from [`src/index.js`](src/index.js).

If you had previously enabled service workers in your production deployment and
have decided that you would like to disable them for all your existing users,
you can swap out the call to `serviceWorkerRegistration.register()` in
[`src/index.js`](src/index.js) with a call to `serviceWorkerRegistration.unregister()`.
After the user visits a page that has `serviceWorkerRegistration.unregister()`,
the service worker will be uninstalled.

### Offline-First Considerations

1. Service workers [require HTTPS](https://developers.google.com/web/fundamentals/getting-started/primers/service-workers#you_need_https),
although to facilitate local testing, that policy
[does not apply to `localhost`](http://stackoverflow.com/questions/34160509/options-for-testing-service-workers-via-http/34161385#34161385).
If your production web server does not support HTTPS, then the service worker
registration will fail, but the rest of your web app will remain functional.

1. Service workers are [not currently supported](https://jakearchibald.github.io/isserviceworkerready/)
in all web browsers. Service worker registration [won't be attempted](src/service-worker-registration.js)
on browsers that lack support.

1. The service worker is only enabled in the [production environment](#deployment),
e.g. the output of `npm run build`. It's recommended that you do not enable an
offline-first service worker in a development environment, as it can lead to
frustration when previously cached assets are used and do not include the latest
changes you've made locally.

1. If you *need* to test your offline-first service worker locally, build
the application (using `npm run build`) and run a simple http server from your
build directory. After running the build script, `create-react-app` will give
instructions for one way to test your production build locally and the [deployment instructions](#deployment) have
instructions for using other methods. *Be sure to always use an
incognito window to avoid complications with your browser cache.*

1. If possible,configure your production environment to serve the generated
`service-worker.js` [with HTTP caching disabled](http://stackoverflow.com/questions/38843970/service-worker-javascript-update-frequency-every-24-hours).
If that's not possible—[GitHub Pages](#github-pages), for instance, does not
allow you to change the default 10 minute HTTP cache lifetime—then be aware
that if you visit your production site, and then revisit again before
`service-worker.js` has expired from your HTTP cache, you'll continue to get
the previously cached assets from the service worker. If you have an immediate
need to view your updated production deployment, performing a shift-refresh
will temporarily disable the service worker and retrieve all assets from the
network.

1. Users aren't always familiar with offline-first web apps. It can be useful to
[let the user know](https://developers.google.com/web/fundamentals/instant-and-offline/offline-ux#inform_the_user_when_the_app_is_ready_for_offline_consumption)
when the service worker has finished populating your caches (showing a "This web
app works offline!" message) and also let them know when the service worker has
fetched the latest updates that will be available the next time they load the
page (showing a "New content is available; please refresh." message). Showing
this messages is currently left as an exercise to the developer, but as a
starting point, you can make use of the logic included in [`src/service-worker-registration.js`](src/service-worker-registration.js), which
demonstrates which service worker lifecycle events to listen for to detect each
scenario, and which as a default, just logs appropriate messages to the
JavaScript console.

1. By default, the generated service worker file will not intercept or cache any
cross-origin traffic, like HTTP [API requests](#integrating-with-an-api-backend),
images, or embeds loaded from a different domain. If you would like to use a
runtime caching strategy for those requests, you can [`eject`](#npm-run-eject)
and then configure the
[`runtimeCaching`](https://github.com/GoogleChrome/sw-precache#runtimecaching-arrayobject)
option in the `SWPrecacheWebpackPlugin` section of
[`webpack.config.prod.js`](../config/webpack.config.prod.js).

### Progressive Web App Metadata

The default configuration includes a web app manifest located at
[`public/manifest.json`](public/manifest.json), that you can customize with
details specific to your web application.

When a user adds a web app to their homescreen using Chrome or Firefox on
Android, the metadata in [`manifest.json`](public/manifest.json) determines what
icons, names, and branding colors to use when the web app is displayed.
[The Web App Manifest guide](https://developers.google.com/web/fundamentals/engage-and-retain/web-app-manifest/)
provides more context about what each field means, and how your customizations
will affect your users' experience.

## Deployment

`npm run build` creates a `build` directory with a production build of your app. Set up your favourite HTTP server so that a visitor to your site is served `index.html`, and requests to static paths like `/static/js/main.<hash>.js` are served with the contents of the `/static/js/main.<hash>.js` file.

### Static Server

For environments using [Node](https://nodejs.org/), the easiest way to handle this would be to install [serve](https://github.com/zeit/serve) and let it handle the rest:
<<<<<<< HEAD

```sh
npm install -g serve
serve -s build
```

The last command shown above will serve your static site on the port **5000**. Like many of [serve](https://github.com/zeit/serve)’s internal settings, the port can be adjusted using the `-p` or `--port` flags.

Run this command to get a full list of the options available:

```sh
serve -h
```

=======

```sh
npm install -g serve
serve -s build
```

The last command shown above will serve your static site on the port **5000**. Like many of [serve](https://github.com/zeit/serve)’s internal settings, the port can be adjusted using the `-p` or `--port` flags.

Run this command to get a full list of the options available:

```sh
serve -h
```

>>>>>>> ae0cb23d
### Other Solutions

You don’t necessarily need a static server in order to run a Create React App project in production. It works just as fine integrated into an existing dynamic one.

Here’s a programmatic example using [Node](https://nodejs.org/) and [Express](http://expressjs.com/):

```javascript
const express = require('express');
const path = require('path');
const app = express();

app.use(express.static(path.join(__dirname, 'build')));

app.get('/', function (req, res) {
  res.sendFile(path.join(__dirname, 'build', 'index.html'));
});

app.listen(9000);
```

The choice of your server software isn’t important either. Since Create React App is completely platform-agnostic, there’s no need to explicitly use Node.

The `build` folder with static assets is the only output produced by Create React App.

However this is not quite enough if you use client-side routing. Read the next section if you want to support URLs like `/todos/42` in your single-page app.

### Serving Apps with Client-Side Routing

If you use routers that use the HTML5 [`pushState` history API](https://developer.mozilla.org/en-US/docs/Web/API/History_API#Adding_and_modifying_history_entries) under the hood (for example, [React Router](https://github.com/ReactTraining/react-router) with `browserHistory`), many static file servers will fail. For example, if you used React Router with a route for `/todos/42`, the development server will respond to `localhost:3000/todos/42` properly, but an Express serving a production build as above will not.

This is because when there is a fresh page load for a `/todos/42`, the server looks for the file `build/todos/42` and does not find it. The server needs to be configured to respond to a request to `/todos/42` by serving `index.html`. For example, we can amend our Express example above to serve `index.html` for any unknown paths:

```diff
 app.use(express.static(path.join(__dirname, 'build')));

-app.get('/', function (req, res) {
+app.get('/*', function (req, res) {
   res.sendFile(path.join(__dirname, 'build', 'index.html'));
 });
```

If you’re using [Apache](https://httpd.apache.org/), you need to create a `.htaccess` file in the `public` folder that looks like this:

```
    Options -MultiViews
    RewriteEngine On
    RewriteCond %{REQUEST_FILENAME} !-f
    RewriteRule ^ index.html [QSA,L]
```

It will get copied to the `build` folder when you run `npm run build`.

Now requests to `/todos/42` will be handled correctly both in development and in production.

On a production build, and in a browser that supports [service workers](https://developers.google.com/web/fundamentals/getting-started/primers/service-workers),
the service worker will automatically handle all navigation requests, like for
`/todos/42`, by serving the cached copy of your `index.html`. This
service worker navigation routing can be configured or disabled by
[`eject`ing](#npm-run-eject) and then modifying the
[`navigateFallback`](https://github.com/GoogleChrome/sw-precache#navigatefallback-string)
and [`navigateFallbackWhitelist`](https://github.com/GoogleChrome/sw-precache#navigatefallbackwhitelist-arrayregexp)
options of the `SWPreachePlugin` [configuration](../config/webpack.config.prod.js).

### Building for Relative Paths

By default, Create React App produces a build assuming your app is hosted at the server root.<br>
To override this, specify the `homepage` in your `package.json`, for example:

```js
  "homepage": "http://mywebsite.com/relativepath",
```

This will let Create React App correctly infer the root path to use in the generated HTML file.

#### Serving the Same Build from Different Paths

>Note: this feature is available with `react-scripts@0.9.0` and higher.

If you are not using the HTML5 `pushState` history API or not using client-side routing at all, it is unnecessary to specify the URL from which your app will be served. Instead, you can put this in your `package.json`:

```js
  "homepage": ".",
```

This will make sure that all the asset paths are relative to `index.html`. You will then be able to move your app from `http://mywebsite.com` to `http://mywebsite.com/relativepath` or even `http://mywebsite.com/relative/path` without having to rebuild it.

### Azure

See [this](https://medium.com/@to_pe/deploying-create-react-app-on-microsoft-azure-c0f6686a4321) blog post on how to deploy your React app to [Microsoft Azure](https://azure.microsoft.com/).

### Firebase

Install the Firebase CLI if you haven’t already by running `npm install -g firebase-tools`. Sign up for a [Firebase account](https://console.firebase.google.com/) and create a new project. Run `firebase login` and login with your previous created Firebase account.

Then run the `firebase init` command from your project’s root. You need to choose the **Hosting: Configure and deploy Firebase Hosting sites** and choose the Firebase project you created in the previous step. You will need to agree with `database.rules.json` being created, choose `build` as the public directory, and also agree to **Configure as a single-page app** by replying with `y`.

```sh
    === Project Setup

    First, let's associate this project directory with a Firebase project.
    You can create multiple project aliases by running firebase use --add,
    but for now we'll just set up a default project.

    ? What Firebase project do you want to associate as default? Example app (example-app-fd690)

    === Database Setup

    Firebase Realtime Database Rules allow you to define how your data should be
    structured and when your data can be read from and written to.

    ? What file should be used for Database Rules? database.rules.json
    ✔  Database Rules for example-app-fd690 have been downloaded to database.rules.json.
    Future modifications to database.rules.json will update Database Rules when you run
    firebase deploy.

    === Hosting Setup

    Your public directory is the folder (relative to your project directory) that
    will contain Hosting assets to uploaded with firebase deploy. If you
    have a build process for your assets, use your build's output directory.

    ? What do you want to use as your public directory? build
    ? Configure as a single-page app (rewrite all urls to /index.html)? Yes
    ✔  Wrote build/index.html

    i  Writing configuration info to firebase.json...
    i  Writing project information to .firebaserc...

    ✔  Firebase initialization complete!
```

Now, after you create a production build with `npm run build`, you can deploy it by running `firebase deploy`.

```sh
    === Deploying to 'example-app-fd690'...

    i  deploying database, hosting
    ✔  database: rules ready to deploy.
    i  hosting: preparing build directory for upload...
    Uploading: [==============================          ] 75%✔  hosting: build folder uploaded successfully
    ✔  hosting: 8 files uploaded successfully
    i  starting release process (may take several minutes)...

    ✔  Deploy complete!

    Project Console: https://console.firebase.google.com/project/example-app-fd690/overview
    Hosting URL: https://example-app-fd690.firebaseapp.com
```

For more information see [Add Firebase to your JavaScript Project](https://firebase.google.com/docs/web/setup).

### GitHub Pages

>Note: this feature is available with `react-scripts@0.2.0` and higher.

#### Step 1: Add `homepage` to `package.json`

**The step below is important!**<br>
**If you skip it, your app will not deploy correctly.**

Open your `package.json` and add a `homepage` field:

```js
  "homepage": "https://myusername.github.io/my-app",
```

Create React App uses the `homepage` field to determine the root URL in the built HTML file.

#### Step 2: Install `gh-pages` and add `deploy` to `scripts` in `package.json`

Now, whenever you run `npm run build`, you will see a cheat sheet with instructions on how to deploy to GitHub Pages.

To publish it at [https://myusername.github.io/my-app](https://myusername.github.io/my-app), run:

```sh
npm install --save-dev gh-pages
```

Add the following scripts in your `package.json`:

```js
  // ...
  "scripts": {
    // ...
    "predeploy": "npm run build",
    "deploy": "gh-pages -d build"
  }
```

The `predeploy` script will run automatically before `deploy` is run.

#### Step 3: Deploy the site by running `npm run deploy`

Then run:

```sh
npm run deploy
```

#### Step 4: Ensure your project’s settings use `gh-pages`

Finally, make sure **GitHub Pages** option in your GitHub project settings is set to use the `gh-pages` branch:

<img src="http://i.imgur.com/HUjEr9l.png" width="500" alt="gh-pages branch setting">

#### Step 5: Optionally, configure the domain

You can configure a custom domain with GitHub Pages by adding a `CNAME` file to the `public/` folder.

#### Notes on client-side routing

GitHub Pages doesn’t support routers that use the HTML5 `pushState` history API under the hood (for example, React Router using `browserHistory`). This is because when there is a fresh page load for a url like `http://user.github.io/todomvc/todos/42`, where `/todos/42` is a frontend route, the GitHub Pages server returns 404 because it knows nothing of `/todos/42`. If you want to add a router to a project hosted on GitHub Pages, here are a couple of solutions:

* You could switch from using HTML5 history API to routing with hashes. If you use React Router, you can switch to `hashHistory` for this effect, but the URL will be longer and more verbose (for example, `http://user.github.io/todomvc/#/todos/42?_k=yknaj`). [Read more](https://github.com/reactjs/react-router/blob/master/docs/guides/Histories.md#histories) about different history implementations in React Router.
* Alternatively, you can use a trick to teach GitHub Pages to handle 404 by redirecting to your `index.html` page with a special redirect parameter. You would need to add a `404.html` file with the redirection code to the `build` folder before deploying your project, and you’ll need to add code handling the redirect parameter to `index.html`. You can find a detailed explanation of this technique [in this guide](https://github.com/rafrex/spa-github-pages).

### Heroku

Use the [Heroku Buildpack for Create React App](https://github.com/mars/create-react-app-buildpack).<br>
You can find instructions in [Deploying React with Zero Configuration](https://blog.heroku.com/deploying-react-with-zero-configuration).

#### Resolving Heroku Deployment Errors
<<<<<<< HEAD

Sometimes `npm run build` works locally but fails during deploy via Heroku. Following are the most common cases.

##### "Module not found: Error: Cannot resolve 'file' or 'directory'"

If you get something like this:

=======

Sometimes `npm run build` works locally but fails during deploy via Heroku. Following are the most common cases.

##### "Module not found: Error: Cannot resolve 'file' or 'directory'"

If you get something like this:

>>>>>>> ae0cb23d
```
remote: Failed to create a production build. Reason:
remote: Module not found: Error: Cannot resolve 'file' or 'directory'
MyDirectory in /tmp/build_1234/src
```

It means you need to ensure that the lettercase of the file or directory you `import` matches the one you see on your filesystem or on GitHub.

This is important because Linux (the operating system used by Heroku) is case sensitive. So `MyDirectory` and `mydirectory` are two distinct directories and thus, even though the project builds locally, the difference in case breaks the `import` statements on Heroku remotes.

##### "Could not find a required file."

If you exclude or ignore necessary files from the package you will see a error similar this one:

```
remote: Could not find a required file.
remote:   Name: `index.html`
remote:   Searched in: /tmp/build_a2875fc163b209225122d68916f1d4df/public
remote:
remote: npm ERR! Linux 3.13.0-105-generic
remote: npm ERR! argv "/tmp/build_a2875fc163b209225122d68916f1d4df/.heroku/node/bin/node" "/tmp/build_a2875fc163b209225122d68916f1d4df/.heroku/node/bin/npm" "run" "build"
```

In this case, ensure that the file is there with the proper lettercase and that’s not ignored on your local `.gitignore` or `~/.gitignore_global`.

### Modulus

See the [Modulus blog post](http://blog.modulus.io/deploying-react-apps-on-modulus) on how to deploy your react app to Modulus.

### Netlify

**To do a manual deploy to Netlify’s CDN:**

```sh
npm install netlify-cli
netlify deploy
```

Choose `build` as the path to deploy.

**To setup continuous delivery:**

With this setup Netlify will build and deploy when you push to git or open a pull request:

1. [Start a new netlify project](https://app.netlify.com/signup)
2. Pick your Git hosting service and select your repository
3. Click `Build your site`

**Support for client-side routing:**

To support `pushState`, make sure to create a `public/_redirects` file with the following rewrite rules:

```
/*  /index.html  200
```

When you build the project, Create React App will place the `public` folder contents into the build output.

### Now

[now](https://zeit.co/now) offers a zero-configuration single-command deployment.

1. Install the `now` command-line tool either via the recommended [desktop tool](https://zeit.co/download) or via node with `npm install -g now`.

2. Install `serve` by running `npm install --save serve`.

3. Add this line to `scripts` in `package.json`:
<<<<<<< HEAD
    
    ```
    "now-start": "serve build/",
    ```
    
4. Run `now` from your project directory. You will see a **now.sh** URL in your output like this:
    
    ```
    > Ready! https://your-project-dirname-tpspyhtdtk.now.sh (copied to clipboard)
    ```
    
=======

    ```
    "now-start": "serve -s build/",
    ```

4. Run `now` from your project directory. You will see a **now.sh** URL in your output like this:

    ```
    > Ready! https://your-project-dirname-tpspyhtdtk.now.sh (copied to clipboard)
    ```

>>>>>>> ae0cb23d
    Paste that URL into your browser when the build is complete, and you will see your deployed app.

Details are available in [this article.](https://zeit.co/blog/now-static)

### S3 and CloudFront

See this [blog post](https://medium.com/@omgwtfmarc/deploying-create-react-app-to-s3-or-cloudfront-48dae4ce0af) on how to deploy your React app to Amazon Web Services [S3](https://aws.amazon.com/s3) and [CloudFront](https://aws.amazon.com/cloudfront/).

### Surge

<<<<<<< HEAD
Install the Surge CLI if you haven’t already by running `npm install -g surge`. Run the `surge` command and log in you or create a new account. You just need to specify the *build* folder and your custom domain, and you are done.
=======
Install the Surge CLI if you haven’t already by running `npm install -g surge`. Run the `surge` command and log in you or create a new account.

When asked about the project path, make sure to specify the `build` folder, for example:
>>>>>>> ae0cb23d

```sh
       project path: /path/to/project/build
```

Note that in order to support routers that use HTML5 `pushState` API, you may want to rename the `index.html` in your build folder to `200.html` before deploying to Surge. This [ensures that every URL falls back to that file](https://surge.sh/help/adding-a-200-page-for-client-side-routing).

## Advanced Configuration

You can adjust various development and production settings by setting environment variables in your shell or with [.env](#adding-development-environment-variables-in-env).

Variable | Development | Production | Usage
:--- | :---: | :---: | :---
BROWSER | :white_check_mark: | :x: | By default, Create React App will open the default system browser, favoring Chrome on macOS. Specify a [browser](https://github.com/sindresorhus/opn#app) to override this behavior, or set it to `none` to disable it completely. If you need to customize the way the browser is launched, you can specify a node script instead. Any arguments passed to `npm start` will also be passed to this script, and the url where your app is served will be the last argument. Your script's file name must have the `.js` extension.
HOST | :white_check_mark: | :x: | By default, the development web server binds to `localhost`. You may use this variable to specify a different host.
PORT | :white_check_mark: | :x: | By default, the development web server will attempt to listen on port 3000 or prompt you to attempt the next available port. You may use this variable to specify a different port.
HTTPS | :white_check_mark: | :x: | When set to `true`, Create React App will run the development server in `https` mode.
PUBLIC_URL | :x: | :white_check_mark: | Create React App assumes your application is hosted at the serving web server's root or a subpath as specified in [`package.json` (`homepage`)](#building-for-relative-paths). Normally, Create React App ignores the hostname. You may use this variable to force assets to be referenced verbatim to the url you provide (hostname included). This may be particularly useful when using a CDN to host your application.
CI | :large_orange_diamond: | :white_check_mark: | When set to `true`, Create React App treats warnings as failures in the build. It also makes the test runner non-watching. Most CIs set this flag by default.

## Troubleshooting

### `npm start` doesn’t detect changes

When you save a file while `npm start` is running, the browser should refresh with the updated code.<br>
If this doesn’t happen, try one of the following workarounds:

* If your project is in a Dropbox folder, try moving it out.
* If the watcher doesn’t see a file called `index.js` and you’re referencing it by the folder name, you [need to restart the watcher](https://github.com/facebookincubator/create-react-app/issues/1164) due to a Webpack bug.
* Some editors like Vim and IntelliJ have a “safe write” feature that currently breaks the watcher. You will need to disable it. Follow the instructions in [“Adjusting Your Text Editor”](https://webpack.js.org/guides/development/#adjusting-your-text-editor).
* If your project path contains parentheses, try moving the project to a path without them. This is caused by a [Webpack watcher bug](https://github.com/webpack/watchpack/issues/42).
* On Linux and macOS, you might need to [tweak system settings](https://webpack.github.io/docs/troubleshooting.html#not-enough-watchers) to allow more watchers.
* If the project runs inside a virtual machine such as (a Vagrant provisioned) VirtualBox, create an `.env` file in your project directory if it doesn’t exist, and add `CHOKIDAR_USEPOLLING=true` to it. This ensures that the next time you run `npm start`, the watcher uses the polling mode, as necessary inside a VM.

If none of these solutions help please leave a comment [in this thread](https://github.com/facebookincubator/create-react-app/issues/659).

### `npm test` hangs on macOS Sierra

If you run `npm test` and the console gets stuck after printing `react-scripts test --env=jsdom` to the console there might be a problem with your [Watchman](https://facebook.github.io/watchman/) installation as described in [facebookincubator/create-react-app#713](https://github.com/facebookincubator/create-react-app/issues/713).

We recommend deleting `node_modules` in your project and running `npm install` (or `yarn` if you use it) first. If it doesn't help, you can try one of the numerous workarounds mentioned in these issues:

* [facebook/jest#1767](https://github.com/facebook/jest/issues/1767)
* [facebook/watchman#358](https://github.com/facebook/watchman/issues/358)
* [ember-cli/ember-cli#6259](https://github.com/ember-cli/ember-cli/issues/6259)

It is reported that installing Watchman 4.7.0 or newer fixes the issue. If you use [Homebrew](http://brew.sh/), you can run these commands to update it:

```
watchman shutdown-server
brew update
brew reinstall watchman
```

You can find [other installation methods](https://facebook.github.io/watchman/docs/install.html#build-install) on the Watchman documentation page.

If this still doesn’t help, try running `launchctl unload -F ~/Library/LaunchAgents/com.github.facebook.watchman.plist`.

There are also reports that *uninstalling* Watchman fixes the issue. So if nothing else helps, remove it from your system and try again.

### `npm run build` silently fails

It is reported that `npm run build` can fail on machines with no swap space, which is common in cloud environments. If [the symptoms are matching](https://github.com/facebookincubator/create-react-app/issues/1133#issuecomment-264612171), consider adding some swap space to the machine you’re building on, or build the project locally.

### `npm run build` fails on Heroku

This may be a problem with case sensitive filenames.
Please refer to [this section](#resolving-heroku-deployment-errors).
<<<<<<< HEAD
=======

### Moment.js locales are missing

If you use a [Moment.js](https://momentjs.com/), you might notice that only the English locale is available by default. This is because the locale files are large, and you probably only need a subset of [all the locales provided by Moment.js](https://momentjs.com/#multiple-locale-support).

To add a specific Moment.js locale to your bundle, you need to import it explicitly.<br>
For example:

```js
import moment from 'moment';
import 'moment/locale/fr';
```

If import multiple locales this way, you can later switch between them by calling `moment.locale()` with the locale name:

```js
import moment from 'moment';
import 'moment/locale/fr';
import 'moment/locale/es';

// ...

moment.locale('fr');
```

This will only work for locales that have been explicitly imported before.
>>>>>>> ae0cb23d

## Something Missing?

If you have ideas for more “How To” recipes that should be on this page, [let us know](https://github.com/facebookincubator/create-react-app/issues) or [contribute some!](https://github.com/facebookincubator/create-react-app/edit/master/packages/react-scripts/template/README.md)<|MERGE_RESOLUTION|>--- conflicted
+++ resolved
@@ -24,11 +24,7 @@
 - [Adding a Stylesheet](#adding-a-stylesheet)
 - [Post-Processing CSS](#post-processing-css)
 - [Adding a CSS Preprocessor (Sass, Less etc.)](#adding-a-css-preprocessor-sass-less-etc)
-<<<<<<< HEAD
-- [Adding Images and Fonts](#adding-images-and-fonts)
-=======
 - [Adding Images, Fonts, and Files](#adding-images-fonts-and-files)
->>>>>>> ae0cb23d
 - [Using the `public` Folder](#using-the-public-folder)
   - [Changing the HTML](#changing-the-html)
   - [Adding Assets Outside of the Module System](#adding-assets-outside-of-the-module-system)
@@ -183,7 +179,7 @@
 
 If you aren’t satisfied with the build tool and configuration choices, you can `eject` at any time. This command will remove the single build dependency from your project.
 
-Instead, it will copy all the configuration files and the transitive dependencies (Webpack, Babel, TSLint, etc) right into your project so you have full control over them. All of the commands except `eject` will still work, but they will point to the copied scripts so you can tweak them. At this point you’re on your own.
+Instead, it will copy all the configuration files and the transitive dependencies (Webpack, Babel, ESLint, etc) right into your project so you have full control over them. All of the commands except `eject` will still work, but they will point to the copied scripts so you can tweak them. At this point you’re on your own.
 
 You don’t have to ever use `eject`. The curated feature set is suitable for small and middle deployments, and you shouldn’t feel obligated to use this feature. However we understand that this tool wouldn’t be useful if you couldn’t customize it when you are ready for it.
 
@@ -195,10 +191,7 @@
 * [Exponentiation Operator](https://github.com/rwaldron/exponentiation-operator) (ES2016).
 * [Async/await](https://github.com/tc39/ecmascript-asyncawait) (ES2017).
 * [Object Rest/Spread Properties](https://github.com/sebmarkbage/ecmascript-rest-spread) (stage 3 proposal).
-<<<<<<< HEAD
-=======
 * [Dynamic import()](https://github.com/tc39/proposal-dynamic-import) (stage 3 proposal)
->>>>>>> ae0cb23d
 * [Class Fields and Static Properties](https://github.com/tc39/proposal-class-public-fields) (stage 2 proposal).
 * [JSX](https://facebook.github.io/react/docs/introducing-jsx.html) and [Flow](https://flowtype.org/) syntax.
 
@@ -223,18 +216,29 @@
 >Note: this feature is available with `react-scripts@0.2.0` and higher.<br>
 >It also only works with npm 3 or higher.
 
-Some editors, including Sublime Text, Atom, and Visual Studio Code, provide plugins for TSLint.
+Some editors, including Sublime Text, Atom, and Visual Studio Code, provide plugins for ESLint.
 
 They are not required for linting. You should see the linter output right in your terminal as well as the browser console. However, if you prefer the lint results to appear right in your editor, there are some extra steps you can do.
 
-<<<<<<< HEAD
-You would need to install an TSLint plugin for your editor first.
+You would need to install an ESLint plugin for your editor first. Then, add a file called `.eslintrc` to the project root:
+
+```js
+{
+  "extends": "react-app"
+}
+```
+
+Now your editor should report the linting warnings.
+
+Note that even if you edit your `.eslintrc` file further, these changes will **only affect the editor integration**. They won’t affect the terminal and in-browser lint output. This is because Create React App intentionally provides a minimal set of rules that find common mistakes.
+
+If you want to enforce a coding style for your project, consider using [Prettier](https://github.com/jlongster/prettier) instead of ESLint style rules.
 
 ## Debugging in the Editor
 
 **This feature is currently only supported by [Visual Studio Code](https://code.visualstudio.com) editor.**
 
-Visual Studio Code supports live-editing and debugging out of the box with Create React App. This enables you as a developer to write and debug your React code without leaving the editor, and most importantly it enables you to have a continuous development workflow, where context switching is minimal, as you don’t have to switch between tools.
+Visual Studio Code supports debugging out of the box with Create React App. This enables you as a developer to write and debug your React code without leaving the editor, and most importantly it enables you to have a continuous development workflow, where context switching is minimal, as you don’t have to switch between tools.
 
 You would need to have the latest version of [VS Code](https://code.visualstudio.com) and VS Code [Chrome Debugger Extension](https://marketplace.visualstudio.com/items?itemName=msjsdiag.debugger-for-chrome) installed.
 
@@ -257,49 +261,6 @@
 }
 ```
 
-=======
-You would need to install an ESLint plugin for your editor first. Then, add a file called `.eslintrc` to the project root:
-
-```js
-{
-  "extends": "react-app"
-}
-```
-
-Now your editor should report the linting warnings.
-
-Note that even if you edit your `.eslintrc` file further, these changes will **only affect the editor integration**. They won’t affect the terminal and in-browser lint output. This is because Create React App intentionally provides a minimal set of rules that find common mistakes.
-
-If you want to enforce a coding style for your project, consider using [Prettier](https://github.com/jlongster/prettier) instead of ESLint style rules.
-
-## Debugging in the Editor
-
-**This feature is currently only supported by [Visual Studio Code](https://code.visualstudio.com) editor.**
-
-Visual Studio Code supports debugging out of the box with Create React App. This enables you as a developer to write and debug your React code without leaving the editor, and most importantly it enables you to have a continuous development workflow, where context switching is minimal, as you don’t have to switch between tools.
-
-You would need to have the latest version of [VS Code](https://code.visualstudio.com) and VS Code [Chrome Debugger Extension](https://marketplace.visualstudio.com/items?itemName=msjsdiag.debugger-for-chrome) installed.
-
-Then add the block below to your `launch.json` file and put it inside the `.vscode` folder in your app’s root directory.
-
-```json
-{
-  "version": "0.2.0",
-  "configurations": [{
-    "name": "Chrome",
-    "type": "chrome",
-    "request": "launch",
-    "url": "http://localhost:3000",
-    "webRoot": "${workspaceRoot}/src",
-    "userDataDir": "${workspaceRoot}/.vscode/chrome",
-    "sourceMapPathOverrides": {
-      "webpack:///src/*": "${webRoot}/*"
-    }
-  }]
-}
-```
-
->>>>>>> ae0cb23d
 Start your app by running `npm start`, and start debugging in VS Code by pressing `F5` or by clicking the green debug icon. You can now write code, set breakpoints, make changes to the code, and debug your newly modified code—all from your editor.
 
 ## Changing the Page `<title>`
@@ -484,60 +445,6 @@
 ## Adding a CSS Preprocessor (Sass, Less etc.)
 
 Generally, we recommend that you don’t reuse the same CSS classes across different components. For example, instead of using a `.Button` CSS class in `<AcceptButton>` and `<RejectButton>` components, we recommend creating a `<Button>` component with its own `.Button` styles, that both `<AcceptButton>` and `<RejectButton>` can render (but [not inherit](https://facebook.github.io/react/docs/composition-vs-inheritance.html)).
-<<<<<<< HEAD
-
-Following this rule often makes CSS preprocessors less useful, as features like mixins and nesting are replaced by component composition. You can, however, integrate a CSS preprocessor if you find it valuable. In this walkthrough, we will be using Sass, but you can also use Less, or another alternative.
-
-First, let’s install the command-line interface for Sass:
-
-```
-npm install node-sass --save-dev
-```
-
-Then in `package.json`, add the following lines to `scripts`:
-
-```diff
-   "scripts": {
-+    "build-css": "node-sass src/ -o src/",
-+    "watch-css": "npm run build-css && node-sass src/ -o src/ --watch --recursive",
-     "start": "react-scripts start",
-     "build": "react-scripts build",
-     "test": "react-scripts test --env=jsdom",
-```
-
->Note: To use a different preprocessor, replace `build-css` and `watch-css` commands according to your preprocessor’s documentation.
-
-Now you can rename `src/App.css` to `src/App.scss` and run `npm run watch-css`. The watcher will find every Sass file in `src` subdirectories, and create a corresponding CSS file next to it, in our case overwriting `src/App.css`. Since `src/App.js` still imports `src/App.css`, the styles become a part of your application. You can now edit `src/App.scss`, and `src/App.css` will be regenerated.
-
-To share variables between Sass files, you can use Sass imports. For example, `src/App.scss` and other component style files could include `@import "./shared.scss";` with variable definitions.
-
-At this point you might want to remove all CSS files from the source control, and add `src/**/*.css` to your `.gitignore` file. It is generally a good practice to keep the build products outside of the source control.
-
-As a final step, you may find it convenient to run `watch-css` automatically with `npm start`, and run `build-css` as a part of `npm run build`. You can use the `&&` operator to execute two scripts sequentially. However, there is no cross-platform way to run two scripts in parallel, so we will install a package for this:
-
-```
-npm install --save-dev npm-run-all
-```
-
-Then we can change `start` and `build` scripts to include the CSS preprocessor commands:
-
-```diff
-   "scripts": {
-     "build-css": "node-sass src/ -o src/",
-     "watch-css": "npm run build-css && node-sass src/ -o src/ --watch --recursive",
--    "start": "react-scripts start",
--    "build": "react-scripts build",
-+    "start-js": "react-scripts start",
-+    "start": "npm-run-all -p watch-css start-js",
-+    "build": "npm run build-css && react-scripts build",
-     "test": "react-scripts test --env=jsdom",
-     "eject": "react-scripts eject"
-   }
-```
-
-Now running `npm start` and `npm run build` also builds Sass files. Note that `node-sass` seems to have an [issue recognizing newly created files on some systems](https://github.com/sass/node-sass/issues/1891) so you might need to restart the watcher when you create a file until it’s resolved.
-=======
->>>>>>> ae0cb23d
 
 Following this rule often makes CSS preprocessors less useful, as features like mixins and nesting are replaced by component composition. You can, however, integrate a CSS preprocessor if you find it valuable. In this walkthrough, we will be using Sass, but you can also use Less, or another alternative.
 
@@ -732,7 +639,7 @@
 
 This makes it obvious you are using a global variable intentionally rather than because of a typo.
 
-Alternatively, you can force the linter to ignore any line by adding `// tslint:disable-line` after it.
+Alternatively, you can force the linter to ignore any line by adding `// eslint-disable-line` after it.
 
 ## Adding Bootstrap
 
@@ -1264,17 +1171,10 @@
 expect(wrapper).toContainReact(welcome)
 ```
 
-<<<<<<< HEAD
-To setup jest-enzyme with Create React App, follow the instructions for [initializing your test environment](#initializing-test-environment) to import `jest-enzyme`.
-
-```sh
-npm install --save-dev jest-enzyme
-=======
 To setup jest-enzyme with Create React App, follow the instructions for [initializing your test environment](#initializing-test-environment) to import `jest-enzyme`. **Note that currently only version 2.x is compatible with Create React App.**
 
 ```sh
 npm install --save-dev jest-enzyme@2.x
->>>>>>> ae0cb23d
 ```
 
 ```js
@@ -1300,34 +1200,18 @@
 
 >Note: this feature is available with `react-scripts@0.4.0` and higher.
 
-If your app uses a browser API that you need to mock in your tests or if you just need a global setup before running your tests, add a `src/setupTests.ts` to your project. It will be automatically executed before running your tests.
+If your app uses a browser API that you need to mock in your tests or if you just need a global setup before running your tests, add a `src/setupTests.js` to your project. It will be automatically executed before running your tests.
 
 For example:
 
-#### `src/setupTests.ts`
-```js
-declare global {
-    interface localStorage {
-        getItem: any;
-        setItem: any;
-        clean: any;
-    }
-}
-
-class LocalStorageMock {
-  store = {};
-  clear() {
-    this.store = {};
-  }
-  getItem(key: any) {
-    return this.store[key];
-  }
-  setItem(key: any, value: any) {
-    this.store[key] = value.toString();
-  }
+#### `src/setupTests.js`
+```js
+const localStorageMock = {
+  getItem: jest.fn(),
+  setItem: jest.fn(),
+  clear: jest.fn()
 };
-
-global.localStorage = new LocalStorageMock();
+global.localStorage = localStorageMock
 ```
 
 ### Focusing and Excluding Tests
@@ -1587,7 +1471,6 @@
 ### Static Server
 
 For environments using [Node](https://nodejs.org/), the easiest way to handle this would be to install [serve](https://github.com/zeit/serve) and let it handle the rest:
-<<<<<<< HEAD
 
 ```sh
 npm install -g serve
@@ -1602,22 +1485,6 @@
 serve -h
 ```
 
-=======
-
-```sh
-npm install -g serve
-serve -s build
-```
-
-The last command shown above will serve your static site on the port **5000**. Like many of [serve](https://github.com/zeit/serve)’s internal settings, the port can be adjusted using the `-p` or `--port` flags.
-
-Run this command to get a full list of the options available:
-
-```sh
-serve -h
-```
-
->>>>>>> ae0cb23d
 ### Other Solutions
 
 You don’t necessarily need a static server in order to run a Create React App project in production. It works just as fine integrated into an existing dynamic one.
@@ -1840,7 +1707,6 @@
 You can find instructions in [Deploying React with Zero Configuration](https://blog.heroku.com/deploying-react-with-zero-configuration).
 
 #### Resolving Heroku Deployment Errors
-<<<<<<< HEAD
 
 Sometimes `npm run build` works locally but fails during deploy via Heroku. Following are the most common cases.
 
@@ -1848,15 +1714,6 @@
 
 If you get something like this:
 
-=======
-
-Sometimes `npm run build` works locally but fails during deploy via Heroku. Following are the most common cases.
-
-##### "Module not found: Error: Cannot resolve 'file' or 'directory'"
-
-If you get something like this:
-
->>>>>>> ae0cb23d
 ```
 remote: Failed to create a production build. Reason:
 remote: Module not found: Error: Cannot resolve 'file' or 'directory'
@@ -1924,31 +1781,17 @@
 2. Install `serve` by running `npm install --save serve`.
 
 3. Add this line to `scripts` in `package.json`:
-<<<<<<< HEAD
-    
+
     ```
-    "now-start": "serve build/",
+    "now-start": "serve -s build/",
     ```
-    
+
 4. Run `now` from your project directory. You will see a **now.sh** URL in your output like this:
-    
+
     ```
     > Ready! https://your-project-dirname-tpspyhtdtk.now.sh (copied to clipboard)
     ```
-    
-=======
-
-    ```
-    "now-start": "serve -s build/",
-    ```
-
-4. Run `now` from your project directory. You will see a **now.sh** URL in your output like this:
-
-    ```
-    > Ready! https://your-project-dirname-tpspyhtdtk.now.sh (copied to clipboard)
-    ```
-
->>>>>>> ae0cb23d
+
     Paste that URL into your browser when the build is complete, and you will see your deployed app.
 
 Details are available in [this article.](https://zeit.co/blog/now-static)
@@ -1959,13 +1802,9 @@
 
 ### Surge
 
-<<<<<<< HEAD
-Install the Surge CLI if you haven’t already by running `npm install -g surge`. Run the `surge` command and log in you or create a new account. You just need to specify the *build* folder and your custom domain, and you are done.
-=======
 Install the Surge CLI if you haven’t already by running `npm install -g surge`. Run the `surge` command and log in you or create a new account.
 
 When asked about the project path, make sure to specify the `build` folder, for example:
->>>>>>> ae0cb23d
 
 ```sh
        project path: /path/to/project/build
@@ -2034,8 +1873,6 @@
 
 This may be a problem with case sensitive filenames.
 Please refer to [this section](#resolving-heroku-deployment-errors).
-<<<<<<< HEAD
-=======
 
 ### Moment.js locales are missing
 
@@ -2062,7 +1899,6 @@
 ```
 
 This will only work for locales that have been explicitly imported before.
->>>>>>> ae0cb23d
 
 ## Something Missing?
 

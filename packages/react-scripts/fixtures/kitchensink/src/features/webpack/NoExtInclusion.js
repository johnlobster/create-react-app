--- conflicted
+++ resolved
@@ -7,13 +7,8 @@
  * of patent rights can be found in the PATENTS file in the same directory.
  */
 
-<<<<<<< HEAD
-import React from 'react'
-import aFileWithoutExt from './assets/aFileWithoutExt'
-=======
 import React from 'react';
 import aFileWithoutExt from './assets/aFileWithoutExt';
->>>>>>> ae0cb23d
 
 const text = aFileWithoutExt.includes('base64')
   ? atob(aFileWithoutExt.split('base64,')[1]).trim()

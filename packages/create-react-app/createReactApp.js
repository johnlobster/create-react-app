--- conflicted
+++ resolved
@@ -73,14 +73,10 @@
     );
     console.log(`      - a specific npm version: ${chalk.green('0.8.2')}`);
     console.log(
-      `      - a custom fork published on npm: ${chalk.green(
-        'my-react-scripts'
-      )}`
+      `      - a custom fork published on npm: ${chalk.green('my-react-scripts')}`
     );
     console.log(
-      `      - a .tgz archive: ${chalk.green(
-        'https://mysite.com/my-react-scripts-0.8.2.tgz'
-      )}`
+      `      - a .tgz archive: ${chalk.green('https://mysite.com/my-react-scripts-0.8.2.tgz')}`
     );
     console.log(
       `    It is not needed unless you specifically want to use a fork.`
@@ -90,9 +86,7 @@
       `    If you have any problems, do not hesitate to file an issue:`
     );
     console.log(
-      `      ${chalk.cyan(
-        'https://github.com/facebookincubator/create-react-app/issues/new'
-      )}`
+      `      ${chalk.cyan('https://github.com/facebookincubator/create-react-app/issues/new')}`
     );
     console.log();
   })
@@ -271,19 +265,15 @@
 
   console.log('Installing packages. This might take a couple of minutes.');
   getPackageName(packageToInstall)
-    .then(packageName =>
-      checkIfOnline(useYarn).then(isOnline => ({
-        isOnline: isOnline,
-        packageName: packageName,
-      }))
-    )
+    .then(packageName => checkIfOnline(useYarn).then(isOnline => ({
+      isOnline: isOnline,
+      packageName: packageName,
+    })))
     .then(info => {
       const isOnline = info.isOnline;
       const packageName = info.packageName;
       console.log(
-        `Installing ${chalk.cyan('react')}, ${chalk.cyan(
-          'react-dom'
-        )}, and ${chalk.cyan(packageName)}...`
+        `Installing ${chalk.cyan('react')}, ${chalk.cyan('react-dom')}, and ${chalk.cyan(packageName)}...`
       );
       console.log();
 
@@ -351,9 +341,7 @@
       if (!remainingFiles.length) {
         // Delete target folder if empty
         console.log(
-          `Deleting ${chalk.cyan(`${appName} /`)} from ${chalk.cyan(
-            path.resolve(root, '..')
-          )}`
+          `Deleting ${chalk.cyan(`${appName} /`)} from ${chalk.cyan(path.resolve(root, '..'))}`
         );
         process.chdir(path.resolve(root, '..'));
         fs.removeSync(path.join(root));
@@ -441,9 +429,7 @@
           /^.+\/(.+?)(?:-\d+.+)?\.tgz$/
         )[1];
         console.log(
-          `Based on the filename, assuming it is "${chalk.cyan(
-            assumedProjectName
-          )}"`
+          `Based on the filename, assuming it is "${chalk.cyan(assumedProjectName)}"`
         );
         return Promise.resolve(assumedProjectName);
       });
@@ -465,9 +451,7 @@
   let hasMinNpm = false;
   let npmVersion = null;
   try {
-    npmVersion = execSync('npm --version')
-      .toString()
-      .trim();
+    npmVersion = execSync('npm --version').toString().trim();
     hasMinNpm = semver.gte(npmVersion, '3.0.0');
   } catch (err) {
     // ignore
@@ -508,9 +492,7 @@
   const validationResult = validateProjectName(appName);
   if (!validationResult.validForNewPackages) {
     console.error(
-      `Could not create a project called ${chalk.red(
-        `"${appName}"`
-      )} because of npm naming restrictions:`
+      `Could not create a project called ${chalk.red(`"${appName}"`)} because of npm naming restrictions:`
     );
     printValidationResults(validationResult.errors);
     printValidationResults(validationResult.warnings);
@@ -522,9 +504,7 @@
   if (dependencies.indexOf(appName) >= 0) {
     console.error(
       chalk.red(
-        `We cannot create a project called ${chalk.green(
-          appName
-        )} because a dependency with the same name exists.\n` +
+        `We cannot create a project called ${chalk.green(appName)} because a dependency with the same name exists.\n` +
           `Due to the way npm works, the following names are not allowed:\n\n`
       ) +
         chalk.cyan(dependencies.map(depName => `  ${depName}`).join('\n')) +
@@ -546,9 +526,7 @@
 
   if (!semver.validRange(patchedVersion)) {
     console.error(
-      `Unable to patch ${name} dependency version because version ${chalk.red(
-        version
-      )} will become invalid ${chalk.red(patchedVersion)}`
+      `Unable to patch ${name} dependency version because version ${chalk.red(version)} will become invalid ${chalk.red(patchedVersion)}`
     );
     patchedVersion = version;
   }
@@ -616,8 +594,6 @@
   );
 
   return false;
-<<<<<<< HEAD
-=======
 }
 
 function checkThatNpmCanReadCwd() {
@@ -657,21 +633,15 @@
     chalk.red(
       `Could not start an npm process in the right directory.\n\n` +
         `The current directory is: ${chalk.bold(cwd)}\n` +
-        `However, a newly started npm process runs in: ${chalk.bold(
-          npmCWD
-        )}\n\n` +
+        `However, a newly started npm process runs in: ${chalk.bold(npmCWD)}\n\n` +
         `This is probably caused by a misconfigured system terminal shell.`
     )
   );
   if (process.platform === 'win32') {
     console.error(
       chalk.red(`On Windows, this can usually be fixed by running:\n\n`) +
-        `  ${chalk.cyan(
-          'reg'
-        )} delete "HKCU\\Software\\Microsoft\\Command Processor" /v AutoRun /f\n` +
-        `  ${chalk.cyan(
-          'reg'
-        )} delete "HKLM\\Software\\Microsoft\\Command Processor" /v AutoRun /f\n\n` +
+        `  ${chalk.cyan('reg')} delete "HKCU\\Software\\Microsoft\\Command Processor" /v AutoRun /f\n` +
+        `  ${chalk.cyan('reg')} delete "HKLM\\Software\\Microsoft\\Command Processor" /v AutoRun /f\n\n` +
         chalk.red(`Try to run the above two lines in the terminal.\n`) +
         chalk.red(
           `To learn more about this problem, read: https://blogs.msdn.microsoft.com/oldnewthing/20071121-00/?p=24433/`
@@ -679,7 +649,6 @@
     );
   }
   return false;
->>>>>>> 4b55193f
 }
 
 function checkIfOnline(useYarn) {

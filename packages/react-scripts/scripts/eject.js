// @remove-file-on-eject
/**
 * Copyright (c) 2015-present, Facebook, Inc.
 * All rights reserved.
 *
 * This source code is licensed under the BSD-style license found in the
 * LICENSE file in the root directory of this source tree. An additional grant
 * of patent rights can be found in the PATENTS file in the same directory.
 */
'use strict';

<<<<<<< HEAD
var createJestConfig = require('../utils/createJestConfig');
var fs = require('fs-extra');
var path = require('path');
var paths = require('../config/paths');
var prompt = require('react-dev-utils/prompt');
var spawnSync = require('cross-spawn').sync;
var chalk = require('chalk');
var green = chalk.green;
var cyan = chalk.cyan;

prompt(
  'Are you sure you want to eject? This action is permanent.',
  false
).then(shouldEject => {
  if (!shouldEject) {
    console.log(cyan('Close one! Eject aborted.'));
    process.exit(1);
=======
// Makes the script crash on unhandled rejections instead of silently
// ignoring them. In the future, promise rejections that are not handled will
// terminate the Node.js process with a non-zero exit code.
process.on('unhandledRejection', err => {
  throw err;
});

const fs = require('fs-extra');
const path = require('path');
const execSync = require('child_process').execSync;
const spawnSync = require('cross-spawn').sync;
const chalk = require('chalk');
const paths = require('../config/paths');
const createJestConfig = require('./utils/createJestConfig');
const inquirer = require('react-dev-utils/inquirer');

const green = chalk.green;
const cyan = chalk.cyan;

function getGitStatus() {
  try {
    let stdout = execSync(`git status --porcelain`, {
      stdio: ['pipe', 'pipe', 'ignore'],
    }).toString();
    return stdout.trim();
  } catch (e) {
    return '';
>>>>>>> ae0cb23d
  }
}

inquirer
  .prompt({
    type: 'confirm',
    name: 'shouldEject',
    message: 'Are you sure you want to eject? This action is permanent.',
    default: false,
  })
  .then(answer => {
    if (!answer.shouldEject) {
      console.log(cyan('Close one! Eject aborted.'));
      return;
    }

<<<<<<< HEAD
  console.log('Ejecting...');

  var ownPath = paths.ownPath;
  var appPath = paths.appPath;

  function verifyAbsent(file) {
    if (fs.existsSync(path.join(appPath, file))) {
=======
    const gitStatus = getGitStatus();
    if (gitStatus) {
>>>>>>> ae0cb23d
      console.error(
        chalk.red(
          `This git repository has untracked files or uncommitted changes:\n\n` +
            gitStatus.split('\n').map(line => '  ' + line) +
            '\n\n' +
            'Remove untracked files, stash or commit any changes, and try again.'
        )
      );
      process.exit(1);
    }

<<<<<<< HEAD
  var folders = [
    'config',
    path.join('config', 'jest'),
    'scripts'
  ];

  var files = [
    path.join('config', 'env.js'),
    path.join('config', 'paths.js'),
    path.join('config', 'polyfills.js'),
    path.join('config', 'webpack.config.dev.js'),
    path.join('config', 'webpack.config.prod.js'),
    path.join('config', 'jest', 'cssTransform.js'),
    path.join('config', 'jest', 'fileTransform.js'),
    path.join('config', 'jest', 'typescriptTransform.js'),
    path.join('scripts', 'build.js'),
    path.join('scripts', 'start.js'),
    path.join('scripts', 'test.js')
  ];

  // Ensure that the app folder is clean and we won't override any files
  folders.forEach(verifyAbsent);
  files.forEach(verifyAbsent);

  // Copy the files over
  folders.forEach(function(folder) {
    fs.mkdirSync(path.join(appPath, folder))
  });

  console.log();
  console.log(cyan('Copying files into ' + appPath));
  files.forEach(function(file) {
    console.log('  Adding ' + cyan(file) + ' to the project');
    var content = fs
      .readFileSync(path.join(ownPath, file), 'utf8')
      // Remove dead code from .js files on eject
      .replace(/\/\/ @remove-on-eject-begin([\s\S]*?)\/\/ @remove-on-eject-end/mg, '')
      // Remove dead code from .applescript files on eject
      .replace(/-- @remove-on-eject-begin([\s\S]*?)-- @remove-on-eject-end/mg, '')
      .trim() + '\n';
    fs.writeFileSync(path.join(appPath, file), content);
  });
  console.log();

  var ownPackage = require(path.join(ownPath, 'package.json'));
  var appPackage = require(path.join(appPath, 'package.json'));

  console.log(cyan('Updating the dependencies'));
  var ownPackageName = ownPackage.name;
  if (appPackage.devDependencies[ownPackageName]) {
    console.log('  Removing ' + cyan(ownPackageName) + ' from devDependencies');
    delete appPackage.devDependencies[ownPackageName];
  }
  if (appPackage.dependencies[ownPackageName]) {
    console.log('  Removing ' + cyan(ownPackageName) + ' from dependencies');
    delete appPackage.dependencies[ownPackageName];
  }
=======
    console.log('Ejecting...');

    const ownPath = paths.ownPath;
    const appPath = paths.appPath;

    function verifyAbsent(file) {
      if (fs.existsSync(path.join(appPath, file))) {
        console.error(
          `\`${file}\` already exists in your app folder. We cannot ` +
            'continue as you would lose all the changes in that file or directory. ' +
            'Please move or delete it (maybe make a copy for backup) and run this ' +
            'command again.'
        );
        process.exit(1);
      }
    }
>>>>>>> ae0cb23d

    const folders = ['config', 'config/jest', 'scripts'];

    // Make shallow array of files paths
    const files = folders.reduce(
      (files, folder) => {
        return files.concat(
          fs
            .readdirSync(path.join(ownPath, folder))
            // set full path
            .map(file => path.join(ownPath, folder, file))
            // omit dirs from file list
            .filter(file => fs.lstatSync(file).isFile())
        );
      },
      []
    );

    // Ensure that the app folder is clean and we won't override any files
    folders.forEach(verifyAbsent);
    files.forEach(verifyAbsent);

    // Prepare Jest config early in case it throws
    const jestConfig = createJestConfig(
      filePath => path.posix.join('<rootDir>', filePath),
      null,
      true
    );

    console.log();
    console.log(cyan(`Copying files into ${appPath}`));

    folders.forEach(folder => {
      fs.mkdirSync(path.join(appPath, folder));
    });

    files.forEach(file => {
      let content = fs.readFileSync(file, 'utf8');

      // Skip flagged files
      if (content.match(/\/\/ @remove-file-on-eject/)) {
        return;
      }
      content = content
        // Remove dead code from .js files on eject
        .replace(
          /\/\/ @remove-on-eject-begin([\s\S]*?)\/\/ @remove-on-eject-end/mg,
          ''
        )
        // Remove dead code from .applescript files on eject
        .replace(
          /-- @remove-on-eject-begin([\s\S]*?)-- @remove-on-eject-end/mg,
          ''
        )
        .trim() + '\n';
      console.log(`  Adding ${cyan(file.replace(ownPath, ''))} to the project`);
      fs.writeFileSync(file.replace(ownPath, appPath), content);
    });
    console.log();

    const ownPackage = require(path.join(ownPath, 'package.json'));
    const appPackage = require(path.join(appPath, 'package.json'));

    console.log(cyan('Updating the dependencies'));
    const ownPackageName = ownPackage.name;
    if (appPackage.devDependencies[ownPackageName]) {
      console.log(`  Removing ${cyan(ownPackageName)} from devDependencies`);
      delete appPackage.devDependencies[ownPackageName];
    }
<<<<<<< HEAD
    console.log('  Adding ' + cyan(key) + ' to devDependencies');
    appPackage.devDependencies[key] = ownPackage.dependencies[key];
  });
  console.log();
  console.log(cyan('Updating the scripts'));
  delete appPackage.scripts['eject'];
  Object.keys(appPackage.scripts).forEach(function (key) {
    Object.keys(ownPackage.bin).forEach(function (binKey) {
      var regex = new RegExp(binKey + ' (\\w+)', 'g');
      appPackage.scripts[key] = appPackage.scripts[key]
        .replace(regex, 'node scripts/$1.js');
      console.log(
        '  Replacing ' +
        cyan('"' + binKey + ' ' + key + '"') +
        ' with ' +
        cyan('"node scripts/' + key + '.js"')
      );
    });
  });

  console.log();
  console.log(cyan('Configuring package.json'));
  // Add Jest config
  console.log('  Adding ' + cyan('Jest') + ' configuration');
  appPackage.jest = createJestConfig(
    filePath => path.posix.join('<rootDir>', filePath),
    null,
    true
  );

  fs.writeFileSync(
    path.join(appPath, 'package.json'),
    JSON.stringify(appPackage, null, 2) + '\n'
  );
  console.log();

  // "Don't destroy what isn't ours"
  if (ownPath.indexOf(appPath) === 0) {
    try {
      // remove react-scripts and react-scripts binaries from app node_modules
      Object.keys(ownPackage.bin).forEach(function(binKey) {
        fs.removeSync(path.join(appPath, 'node_modules', '.bin', binKey));
      });
      fs.removeSync(ownPath);
    } catch(e) {
      // It's not essential that this succeeds
    }
  }

  if (fs.existsSync(paths.yarnLockFile)) {
    console.log(cyan('Running yarn...'));
    spawnSync('yarnpkg', [], {stdio: 'inherit'});
  } else {
    console.log(cyan('Running npm install...'));
    spawnSync('npm', ['install'], {stdio: 'inherit'});
  }
  console.log(green('Ejected successfully!'));
  console.log();
=======
    if (appPackage.dependencies[ownPackageName]) {
      console.log(`  Removing ${cyan(ownPackageName)} from dependencies`);
      delete appPackage.dependencies[ownPackageName];
    }

    Object.keys(ownPackage.dependencies).forEach(key => {
      // For some reason optionalDependencies end up in dependencies after install
      if (ownPackage.optionalDependencies[key]) {
        return;
      }
      console.log(`  Adding ${cyan(key)} to devDependencies`);
      appPackage.devDependencies[key] = ownPackage.dependencies[key];
    });
    console.log();
    console.log(cyan('Updating the scripts'));
    delete appPackage.scripts['eject'];
    Object.keys(appPackage.scripts).forEach(key => {
      Object.keys(ownPackage.bin).forEach(binKey => {
        const regex = new RegExp(binKey + ' (\\w+)', 'g');
        appPackage.scripts[key] = appPackage.scripts[key].replace(
          regex,
          'node scripts/$1.js'
        );
        console.log(
          `  Replacing ${cyan(`"${binKey} ${key}"`)} with ${cyan(`"node scripts/${key}.js"`)}`
        );
      });
    });

    console.log();
    console.log(cyan('Configuring package.json'));
    // Add Jest config
    console.log(`  Adding ${cyan('Jest')} configuration`);
    appPackage.jest = jestConfig;

    // Add Babel config
    console.log(`  Adding ${cyan('Babel')} preset`);
    appPackage.babel = {
      presets: ['react-app'],
    };

    // Add ESlint config
    console.log(`  Adding ${cyan('ESLint')} configuration`);
    appPackage.eslintConfig = {
      extends: 'react-app',
    };

    fs.writeFileSync(
      path.join(appPath, 'package.json'),
      JSON.stringify(appPackage, null, 2) + '\n'
    );
    console.log();

    // "Don't destroy what isn't ours"
    if (ownPath.indexOf(appPath) === 0) {
      try {
        // remove react-scripts and react-scripts binaries from app node_modules
        Object.keys(ownPackage.bin).forEach(binKey => {
          fs.removeSync(path.join(appPath, 'node_modules', '.bin', binKey));
        });
        fs.removeSync(ownPath);
      } catch (e) {
        // It's not essential that this succeeds
      }
    }

    if (fs.existsSync(paths.yarnLockFile)) {
      console.log(cyan('Running yarn...'));
      spawnSync('yarnpkg', [], { stdio: 'inherit' });
    } else {
      console.log(cyan('Running npm install...'));
      spawnSync('npm', ['install'], { stdio: 'inherit' });
    }
    console.log(green('Ejected successfully!'));
    console.log();
>>>>>>> ae0cb23d

    console.log(
      green('Please consider sharing why you ejected in this survey:')
    );
    console.log(green('  http://goo.gl/forms/Bi6CZjk1EqsdelXk1'));
    console.log();
  });<|MERGE_RESOLUTION|>--- conflicted
+++ resolved
@@ -9,25 +9,6 @@
  */
 'use strict';
 
-<<<<<<< HEAD
-var createJestConfig = require('../utils/createJestConfig');
-var fs = require('fs-extra');
-var path = require('path');
-var paths = require('../config/paths');
-var prompt = require('react-dev-utils/prompt');
-var spawnSync = require('cross-spawn').sync;
-var chalk = require('chalk');
-var green = chalk.green;
-var cyan = chalk.cyan;
-
-prompt(
-  'Are you sure you want to eject? This action is permanent.',
-  false
-).then(shouldEject => {
-  if (!shouldEject) {
-    console.log(cyan('Close one! Eject aborted.'));
-    process.exit(1);
-=======
 // Makes the script crash on unhandled rejections instead of silently
 // ignoring them. In the future, promise rejections that are not handled will
 // terminate the Node.js process with a non-zero exit code.
@@ -55,7 +36,6 @@
     return stdout.trim();
   } catch (e) {
     return '';
->>>>>>> ae0cb23d
   }
 }
 
@@ -72,18 +52,8 @@
       return;
     }
 
-<<<<<<< HEAD
-  console.log('Ejecting...');
-
-  var ownPath = paths.ownPath;
-  var appPath = paths.appPath;
-
-  function verifyAbsent(file) {
-    if (fs.existsSync(path.join(appPath, file))) {
-=======
     const gitStatus = getGitStatus();
     if (gitStatus) {
->>>>>>> ae0cb23d
       console.error(
         chalk.red(
           `This git repository has untracked files or uncommitted changes:\n\n` +
@@ -95,65 +65,6 @@
       process.exit(1);
     }
 
-<<<<<<< HEAD
-  var folders = [
-    'config',
-    path.join('config', 'jest'),
-    'scripts'
-  ];
-
-  var files = [
-    path.join('config', 'env.js'),
-    path.join('config', 'paths.js'),
-    path.join('config', 'polyfills.js'),
-    path.join('config', 'webpack.config.dev.js'),
-    path.join('config', 'webpack.config.prod.js'),
-    path.join('config', 'jest', 'cssTransform.js'),
-    path.join('config', 'jest', 'fileTransform.js'),
-    path.join('config', 'jest', 'typescriptTransform.js'),
-    path.join('scripts', 'build.js'),
-    path.join('scripts', 'start.js'),
-    path.join('scripts', 'test.js')
-  ];
-
-  // Ensure that the app folder is clean and we won't override any files
-  folders.forEach(verifyAbsent);
-  files.forEach(verifyAbsent);
-
-  // Copy the files over
-  folders.forEach(function(folder) {
-    fs.mkdirSync(path.join(appPath, folder))
-  });
-
-  console.log();
-  console.log(cyan('Copying files into ' + appPath));
-  files.forEach(function(file) {
-    console.log('  Adding ' + cyan(file) + ' to the project');
-    var content = fs
-      .readFileSync(path.join(ownPath, file), 'utf8')
-      // Remove dead code from .js files on eject
-      .replace(/\/\/ @remove-on-eject-begin([\s\S]*?)\/\/ @remove-on-eject-end/mg, '')
-      // Remove dead code from .applescript files on eject
-      .replace(/-- @remove-on-eject-begin([\s\S]*?)-- @remove-on-eject-end/mg, '')
-      .trim() + '\n';
-    fs.writeFileSync(path.join(appPath, file), content);
-  });
-  console.log();
-
-  var ownPackage = require(path.join(ownPath, 'package.json'));
-  var appPackage = require(path.join(appPath, 'package.json'));
-
-  console.log(cyan('Updating the dependencies'));
-  var ownPackageName = ownPackage.name;
-  if (appPackage.devDependencies[ownPackageName]) {
-    console.log('  Removing ' + cyan(ownPackageName) + ' from devDependencies');
-    delete appPackage.devDependencies[ownPackageName];
-  }
-  if (appPackage.dependencies[ownPackageName]) {
-    console.log('  Removing ' + cyan(ownPackageName) + ' from dependencies');
-    delete appPackage.dependencies[ownPackageName];
-  }
-=======
     console.log('Ejecting...');
 
     const ownPath = paths.ownPath;
@@ -170,7 +81,6 @@
         process.exit(1);
       }
     }
->>>>>>> ae0cb23d
 
     const folders = ['config', 'config/jest', 'scripts'];
 
@@ -240,66 +150,6 @@
       console.log(`  Removing ${cyan(ownPackageName)} from devDependencies`);
       delete appPackage.devDependencies[ownPackageName];
     }
-<<<<<<< HEAD
-    console.log('  Adding ' + cyan(key) + ' to devDependencies');
-    appPackage.devDependencies[key] = ownPackage.dependencies[key];
-  });
-  console.log();
-  console.log(cyan('Updating the scripts'));
-  delete appPackage.scripts['eject'];
-  Object.keys(appPackage.scripts).forEach(function (key) {
-    Object.keys(ownPackage.bin).forEach(function (binKey) {
-      var regex = new RegExp(binKey + ' (\\w+)', 'g');
-      appPackage.scripts[key] = appPackage.scripts[key]
-        .replace(regex, 'node scripts/$1.js');
-      console.log(
-        '  Replacing ' +
-        cyan('"' + binKey + ' ' + key + '"') +
-        ' with ' +
-        cyan('"node scripts/' + key + '.js"')
-      );
-    });
-  });
-
-  console.log();
-  console.log(cyan('Configuring package.json'));
-  // Add Jest config
-  console.log('  Adding ' + cyan('Jest') + ' configuration');
-  appPackage.jest = createJestConfig(
-    filePath => path.posix.join('<rootDir>', filePath),
-    null,
-    true
-  );
-
-  fs.writeFileSync(
-    path.join(appPath, 'package.json'),
-    JSON.stringify(appPackage, null, 2) + '\n'
-  );
-  console.log();
-
-  // "Don't destroy what isn't ours"
-  if (ownPath.indexOf(appPath) === 0) {
-    try {
-      // remove react-scripts and react-scripts binaries from app node_modules
-      Object.keys(ownPackage.bin).forEach(function(binKey) {
-        fs.removeSync(path.join(appPath, 'node_modules', '.bin', binKey));
-      });
-      fs.removeSync(ownPath);
-    } catch(e) {
-      // It's not essential that this succeeds
-    }
-  }
-
-  if (fs.existsSync(paths.yarnLockFile)) {
-    console.log(cyan('Running yarn...'));
-    spawnSync('yarnpkg', [], {stdio: 'inherit'});
-  } else {
-    console.log(cyan('Running npm install...'));
-    spawnSync('npm', ['install'], {stdio: 'inherit'});
-  }
-  console.log(green('Ejected successfully!'));
-  console.log();
-=======
     if (appPackage.dependencies[ownPackageName]) {
       console.log(`  Removing ${cyan(ownPackageName)} from dependencies`);
       delete appPackage.dependencies[ownPackageName];
@@ -375,7 +225,6 @@
     }
     console.log(green('Ejected successfully!'));
     console.log();
->>>>>>> ae0cb23d
 
     console.log(
       green('Please consider sharing why you ejected in this survey:')

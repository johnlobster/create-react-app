// @remove-on-eject-begin
/**
 * Copyright (c) 2015-present, Facebook, Inc.
 * All rights reserved.
 *
 * This source code is licensed under the BSD-style license found in the
 * LICENSE file in the root directory of this source tree. An additional grant
 * of patent rights can be found in the PATENTS file in the same directory.
 */
// @remove-on-eject-end
'use strict';

var autoprefixer = require('autoprefixer');
var webpack = require('webpack');
var HtmlWebpackPlugin = require('html-webpack-plugin');
var ExtractTextPlugin = require('extract-text-webpack-plugin');
var ManifestPlugin = require('webpack-manifest-plugin');
var InterpolateHtmlPlugin = require('react-dev-utils/InterpolateHtmlPlugin');
var paths = require('./paths');
var getClientEnvironment = require('./env');

// @remove-on-eject-begin
// `path` is not used after eject - see https://github.com/facebookincubator/create-react-app/issues/1174
var path = require('path');
// @remove-on-eject-end

// Webpack uses `publicPath` to determine where the app is being served from.
// It requires a trailing slash, or the file assets will get an incorrect path.
var publicPath = paths.servedPath;
// Some apps do not use client-side routing with pushState.
// For these, "homepage" can be set to "." to enable relative asset paths.
var shouldUseRelativeAssetPaths = publicPath === './';
// `publicUrl` is just like `publicPath`, but we will provide it to our app
// as %PUBLIC_URL% in `index.html` and `process.env.PUBLIC_URL` in JavaScript.
// Omit trailing slash as %PUBLIC_URL%/xyz looks better than %PUBLIC_URL%xyz.
var publicUrl = publicPath.slice(0, -1);
// Get environment variables to inject into our app.
var env = getClientEnvironment(publicUrl);

// Assert this just to be safe.
// Development builds of React are slow and not intended for production.
if (env.stringified['process.env'].NODE_ENV !== '"production"') {
  throw new Error('Production builds must have NODE_ENV=production.');
}

// Note: defined here because it will be used more than once.
const cssFilename = 'static/css/[name].[contenthash:8].css';

// ExtractTextPlugin expects the build output to be flat.
// (See https://github.com/webpack-contrib/extract-text-webpack-plugin/issues/27)
// However, our output is structured with css, js and media folders.
// To have this structure working with relative paths, we have to use custom options.
const extractTextPluginOptions = shouldUseRelativeAssetPaths
  // Making sure that the publicPath goes back to to build folder.
  ? { publicPath: Array(cssFilename.split('/').length).join('../') }
  : undefined;

// This is the production configuration.
// It compiles slowly and is focused on producing a fast and minimal bundle.
// The development configuration is different and lives in a separate file.
module.exports = {
  // Don't attempt to continue if there are any errors.
  bail: true,
  // We generate sourcemaps in production. This is slow but gives good results.
  // You can exclude the *.map files from the build during deployment.
  devtool: 'source-map',
  // In production, we only want to load the polyfills and the app code.
  entry: [
    require.resolve('./polyfills'),
    paths.appIndexJs
  ],
  output: {
    // The build folder.
    path: paths.appBuild,
    // Generated JS file names (with nested folders).
    // There will be one main bundle, and one file per asynchronous chunk.
    // We don't currently advertise code splitting but Webpack supports it.
    filename: 'static/js/[name].[chunkhash:8].js',
    chunkFilename: 'static/js/[name].[chunkhash:8].chunk.js',
    // We inferred the "public path" (such as / or /my-project) from homepage.
    publicPath: publicPath
  },
  resolve: {
    // This allows you to set a fallback for where Webpack should look for modules.
    // We read `NODE_PATH` environment variable in `paths.js` and pass paths here.
    // We use `fallback` instead of `root` because we want `node_modules` to "win"
    // if there any conflicts. This matches Node resolution mechanism.
    // https://github.com/facebookincubator/create-react-app/issues/253
    fallback: paths.nodePaths,
    // These are the reasonable defaults supported by the Node ecosystem.
    // We also include JSX as a common component filename extension to support
    // some tools, although we do not recommend using it, see:
    // https://github.com/facebookincubator/create-react-app/issues/290
    extensions: ['.ts', '.tsx', '.js', '.json', '.jsx', ''],
    alias: {
      // Support React Native Web
      // https://www.smashingmagazine.com/2016/08/a-glimpse-into-the-future-with-react-native-for-web/
      'react-native': 'react-native-web'
    }
  },
  // @remove-on-eject-begin
  // Resolve loaders (webpack plugins for CSS, images, transpilation) from the
  // directory of `react-scripts` itself rather than the project directory.
  resolveLoader: {
    root: paths.ownNodeModules,
    moduleTemplates: ['*-loader']
  },
  // @remove-on-eject-end
  module: {
    // First, run the linter.
    // It's important to do this before Babel processes the JS.
    preLoaders: [
      {
        test: /\.(ts|tsx)$/,
        loader: 'tslint',
        include: paths.appSrc,
      }
    ],
    loaders: [
      // ** ADDING/UPDATING LOADERS **
      // The "url" loader handles all assets unless explicitly excluded.
      // The `exclude` list *must* be updated with every change to loader extensions.
      // When adding a new loader, you must add its `test`
      // as a new entry in the `exclude` list in the "url" loader.

      // "url" loader embeds assets smaller than specified size as data URLs to avoid requests.
      // Otherwise, it acts like the "file" loader.
      {
        exclude: [
          /\.html$/,
          /\.(js|jsx)$/,
          /\.(ts|tsx)$/,
          /\.css$/,
          /\.json$/,
          /\.svg$/
        ],
        loader: 'url',
        query: {
          limit: 10000,
          name: 'static/media/[name].[hash:8].[ext]'
        }
      },
      // Compile .tsx?
      {
        test: /\.(ts|tsx)$/,
        include: paths.appSrc,
        loader: 'ts',
      },
      // The notation here is somewhat confusing.
      // "postcss" loader applies autoprefixer to our CSS.
      // "css" loader resolves paths in CSS and adds assets as dependencies.
      // "style" loader normally turns CSS into JS modules injecting <style>,
      // but unlike in development configuration, we do something different.
      // `ExtractTextPlugin` first applies the "postcss" and "css" loaders
      // (second argument), then grabs the result CSS and puts it into a
      // separate file in our build process. This way we actually ship
      // a single CSS file in production instead of JS code injecting <style>
      // tags. If you use code splitting, however, any async bundles will still
      // use the "style" loader inside the async code so CSS from them won't be
      // in the main CSS file.
      {
        test: /\.css$/,
        loader: ExtractTextPlugin.extract(
          'style',
          'css?importLoaders=1!postcss',
          extractTextPluginOptions
        )
        // Note: this won't work without `new ExtractTextPlugin()` in `plugins`.
      },
      // JSON is not enabled by default in Webpack but both Node and Browserify
      // allow it implicitly so we also enable it.
      {
        test: /\.json$/,
        loader: 'json'
      },
      // "file" loader for svg
      {
        test: /\.svg$/,
        loader: 'file',
        query: {
          name: 'static/media/[name].[hash:8].[ext]'
        }
      }
      // ** STOP ** Are you adding a new loader?
      // Remember to add the new extension(s) to the "url" loader exclusion list.
    ]
  },
<<<<<<< HEAD
=======
  // @remove-on-eject-begin
  // Point ESLint to our predefined config.
  eslint: {
    // TODO: consider separate config for production,
    // e.g. to enable no-console and no-debugger only in production.
    configFile: path.join(__dirname, '../eslintrc'),
    useEslintrc: false
  },
  // @remove-on-eject-end
>>>>>>> 67d04032
  // We use PostCSS for autoprefixing only.
  postcss: function() {
    return [
      autoprefixer({
        browsers: [
          '>1%',
          'last 4 versions',
          'Firefox ESR',
          'not ie < 9', // React doesn't support IE8 anyway
        ]
      }),
    ];
  },
  plugins: [
    // Makes some environment variables available in index.html.
    // The public URL is available as %PUBLIC_URL% in index.html, e.g.:
    // <link rel="shortcut icon" href="%PUBLIC_URL%/favicon.ico">
    // In production, it will be an empty string unless you specify "homepage"
    // in `package.json`, in which case it will be the pathname of that URL.
    new InterpolateHtmlPlugin(env.raw),
    // Generates an `index.html` file with the <script> injected.
    new HtmlWebpackPlugin({
      inject: true,
      template: paths.appHtml,
      minify: {
        removeComments: true,
        collapseWhitespace: true,
        removeRedundantAttributes: true,
        useShortDoctype: true,
        removeEmptyAttributes: true,
        removeStyleLinkTypeAttributes: true,
        keepClosingSlash: true,
        minifyJS: true,
        minifyCSS: true,
        minifyURLs: true
      }
    }),
    // Makes some environment variables available to the JS code, for example:
    // if (process.env.NODE_ENV === 'production') { ... }. See `./env.js`.
    // It is absolutely essential that NODE_ENV was set to production here.
    // Otherwise React will be compiled in the very slow development mode.
    new webpack.DefinePlugin(env.stringified),
    // This helps ensure the builds are consistent if source hasn't changed:
    new webpack.optimize.OccurrenceOrderPlugin(),
    // Try to dedupe duplicated modules, if any:
    new webpack.optimize.DedupePlugin(),
    // Minify the code.
    new webpack.optimize.UglifyJsPlugin({
      compress: {
        screw_ie8: true, // React doesn't support IE8
        warnings: false
      },
      mangle: {
        screw_ie8: true
      },
      output: {
        comments: false,
        screw_ie8: true
      }
    }),
    // Note: this won't work without ExtractTextPlugin.extract(..) in `loaders`.
    new ExtractTextPlugin(cssFilename),
    // Generate a manifest file which contains a mapping of all asset filenames
    // to their corresponding output file so that tools can pick it up without
    // having to parse `index.html`.
    new ManifestPlugin({
      fileName: 'asset-manifest.json'
    })
  ],
  // Some libraries import Node modules but don't use them in the browser.
  // Tell Webpack to provide empty mocks for them so importing them works.
  node: {
    fs: 'empty',
    net: 'empty',
    tls: 'empty'
  }
};<|MERGE_RESOLUTION|>--- conflicted
+++ resolved
@@ -185,18 +185,6 @@
       // Remember to add the new extension(s) to the "url" loader exclusion list.
     ]
   },
-<<<<<<< HEAD
-=======
-  // @remove-on-eject-begin
-  // Point ESLint to our predefined config.
-  eslint: {
-    // TODO: consider separate config for production,
-    // e.g. to enable no-console and no-debugger only in production.
-    configFile: path.join(__dirname, '../eslintrc'),
-    useEslintrc: false
-  },
-  // @remove-on-eject-end
->>>>>>> 67d04032
   // We use PostCSS for autoprefixing only.
   postcss: function() {
     return [

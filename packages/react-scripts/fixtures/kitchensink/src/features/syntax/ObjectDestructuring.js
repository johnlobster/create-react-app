--- conflicted
+++ resolved
@@ -40,19 +40,10 @@
     return (
       <div id="feature-object-destructuring">
         {this.state.users.map(user => {
-<<<<<<< HEAD
-          const { id, name } = user;
-          return (
-            <div key={id}>
-              {name}
-            </div>
-          );
-=======
           const { id, ...rest } = user;
           // eslint-disable-next-line no-unused-vars
           const [{ name, ...innerRest }] = [{ ...rest }];
           return <div key={id}>{name}</div>;
->>>>>>> 0b1d6365
         })}
       </div>
     );

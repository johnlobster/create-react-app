--- conflicted
+++ resolved
@@ -1,10 +1,6 @@
 {
   "name": "babel-preset-react-app",
-<<<<<<< HEAD
-  "version": "2.1.1",
-=======
   "version": "3.0.0",
->>>>>>> ae0cb23d
   "description": "Babel preset used by Create React App",
   "repository": "facebookincubator/create-react-app",
   "license": "BSD-3-Clause",
@@ -15,19 +11,6 @@
     "index.js"
   ],
   "dependencies": {
-<<<<<<< HEAD
-    "babel-plugin-transform-class-properties": "6.22.0",
-    "babel-plugin-transform-object-rest-spread": "6.22.0",
-    "babel-plugin-transform-react-constant-elements": "6.22.0",
-    "babel-plugin-transform-react-jsx": "6.22.0",
-    "babel-plugin-transform-react-jsx-self": "6.22.0",
-    "babel-plugin-transform-react-jsx-source": "6.22.0",
-    "babel-plugin-transform-regenerator": "6.22.0",
-    "babel-plugin-transform-runtime": "6.22.0",
-    "babel-preset-env": "1.2.1",
-    "babel-preset-react": "6.22.0",
-    "babel-runtime": "6.22.0"
-=======
     "babel-plugin-dynamic-import-node": "1.0.2",
     "babel-plugin-syntax-dynamic-import": "6.18.0",
     "babel-plugin-transform-class-properties": "6.24.1",
@@ -43,6 +26,5 @@
   },
   "peerDependencies": {
     "babel-runtime": "^6.23.0"
->>>>>>> ae0cb23d
   }
 }
--- conflicted
+++ resolved
@@ -213,48 +213,7 @@
 
 They are not required for linting. You should see the linter output right in your terminal as well as the browser console. However, if you prefer the lint results to appear right in your editor, there are some extra steps you can do.
 
-<<<<<<< HEAD
 You would need to install an TSLint plugin for your editor first.
-=======
-You would need to install an ESLint plugin for your editor first.
-
->**A note for Atom `linter-eslint` users**
-
->If you are using the Atom `linter-eslint` plugin, make sure that **Use global ESLint installation** option is checked:
-
-><img src="http://i.imgur.com/yVNNHJM.png" width="300">
-
-
->**For Visual Studio Code users**
-
->VS Code ESLint plugin automatically detects Create React App's configuration file. So you do not need to create `eslintrc.json` at the root directory, except when you want to add your own rules. In that case, you should include CRA's config by adding this line:
-
->```js
-{
-  // ...
-  "extends": "react-app"
-}
-```
-
-Then add this block to the `package.json` file of your project:
-
-```js
-{
-  // ...
-  "eslintConfig": {
-    "extends": "react-app"
-  }
-}
-```
-
-Finally, you will need to install some packages *globally*:
-
-```sh
-npm install -g eslint-config-react-app@0.3.0 eslint@3.8.1 babel-eslint@7.0.0 eslint-plugin-react@6.4.1 eslint-plugin-import@2.0.1 eslint-plugin-jsx-a11y@4.0.0 eslint-plugin-flowtype@2.21.0
-```
-
-We recognize that this is suboptimal, but it is currently required due to the way we hide the ESLint dependency. The ESLint team is already [working on a solution to this](https://github.com/eslint/eslint/issues/3458) so this may become unnecessary in a couple of months.
->>>>>>> 67d04032
 
 ## Debugging in the Editor
 
@@ -617,8 +576,6 @@
 
 Now you are ready to use the imported React Bootstrap components within your component hierarchy defined in the render method. Here is an example [`App.js`](https://gist.githubusercontent.com/gaearon/85d8c067f6af1e56277c82d19fd4da7b/raw/6158dd991b67284e9fc8d70b9d973efe87659d72/App.js) redone using React Bootstrap.
 
-<<<<<<< HEAD
-=======
 ### Using a Custom Theme
 
 Sometimes you might need to tweak the visual styles of Bootstrap (or equivalent package).<br>
@@ -649,7 +606,6 @@
 
 To learn more about Flow, check out [its documentation](https://flowtype.org/).
 
->>>>>>> 67d04032
 ## Adding Custom Environment Variables
 
 >Note: this feature is available with `react-scripts@0.2.3` and higher.

/**
 * Copyright (c) 2015-present, Facebook, Inc.
 *
 * This source code is licensed under the MIT license found in the
 * LICENSE file in the root directory of this source tree.
 */

'use strict';

// This alternative WebpackDevServer combines the functionality of:
// https://github.com/webpack/webpack-dev-server/blob/webpack-1/client/index.js
// https://github.com/webpack/webpack/blob/webpack-1/hot/dev-server.js

// It only supports their simplest configuration (hot updates on same server).
// It makes some opinionated choices on top, like adding a syntax error overlay
// that looks similar to our console output. The error overlay is inspired by:
// https://github.com/glenjamin/webpack-hot-middleware

var SockJS = require('sockjs-client');
var stripAnsi = require('strip-ansi');
var url = require('url');
var launchEditorEndpoint = require('./launchEditorEndpoint');
var formatWebpackMessages = require('./formatWebpackMessages');
var ErrorOverlay = require('react-error-overlay');

<<<<<<< HEAD
ErrorOverlay.startReportingRuntimeErrors({
  launchEditorEndpoint: launchEditorEndpoint,
  onError: function() {
    // TODO: why do we need this?
    if (module.hot && typeof module.hot.decline === 'function') {
      module.hot.decline();
    }
=======
ErrorOverlay.setEditorHandler(function editorHandler(errorLocation) {
  // Keep this sync with errorOverlayMiddleware.js
  fetch(
    launchEditorEndpoint +
      '?fileName=' +
      window.encodeURIComponent(errorLocation.fileName) +
      '&lineNumber=' +
      window.encodeURIComponent(errorLocation.lineNumber || 1)
  );
});

// We need to keep track of if there has been a runtime error.
// Essentially, we cannot guarantee application state was not corrupted by the
// runtime error. To prevent confusing behavior, we forcibly reload the entire
// application. This is handled below when we are notified of a compile (code
// change).
// See https://github.com/facebookincubator/create-react-app/issues/3096
var hadRuntimeError = false;
ErrorOverlay.startReportingRuntimeErrors({
  onError: function() {
    hadRuntimeError = true;
>>>>>>> 4b55193f
  },
  filename: '/static/js/bundle.js',
});

if (module.hot && typeof module.hot.dispose === 'function') {
  module.hot.dispose(function() {
    // TODO: why do we need this?
    ErrorOverlay.stopReportingRuntimeErrors();
  });
}

// Connect to WebpackDevServer via a socket.
var connection = new SockJS(
  url.format({
    protocol: window.location.protocol,
    hostname: window.location.hostname,
    port: window.location.port,
    // Hardcoded in WebpackDevServer
    pathname: '/sockjs-node',
  })
);

// Unlike WebpackDevServer client, we won't try to reconnect
// to avoid spamming the console. Disconnect usually happens
// when developer stops the server.
connection.onclose = function() {
  if (typeof console !== 'undefined' && typeof console.info === 'function') {
    console.info(
      'The development server has disconnected.\nRefresh the page if necessary.'
    );
  }
};

// Remember some state related to hot module replacement.
var isFirstCompilation = true;
var mostRecentCompilationHash = null;
var hasCompileErrors = false;

function clearOutdatedErrors() {
  // Clean up outdated compile errors, if any.
  if (typeof console !== 'undefined' && typeof console.clear === 'function') {
    if (hasCompileErrors) {
      console.clear();
    }
  }
}

// Successful compilation.
function handleSuccess() {
  clearOutdatedErrors();

  var isHotUpdate = !isFirstCompilation;
  isFirstCompilation = false;
  hasCompileErrors = false;

  // Attempt to apply hot updates or reload.
  if (isHotUpdate) {
    tryApplyUpdates(function onHotUpdateSuccess() {
      // Only dismiss it when we're sure it's a hot update.
      // Otherwise it would flicker right before the reload.
      ErrorOverlay.dismissBuildError();
    });
  }
}

// Compilation with warnings (e.g. ESLint).
function handleWarnings(warnings) {
  clearOutdatedErrors();

  var isHotUpdate = !isFirstCompilation;
  isFirstCompilation = false;
  hasCompileErrors = false;

  function printWarnings() {
    // Print warnings to the console.
    var formatted = formatWebpackMessages({
      warnings: warnings,
      errors: [],
    });

    if (typeof console !== 'undefined' && typeof console.warn === 'function') {
      for (var i = 0; i < formatted.warnings.length; i++) {
        if (i === 5) {
          console.warn(
            'There were more warnings in other files.\n' +
              'You can find a complete log in the terminal.'
          );
          break;
        }
        console.warn(stripAnsi(formatted.warnings[i]));
      }
    }
  }

  // Attempt to apply hot updates or reload.
  if (isHotUpdate) {
    tryApplyUpdates(function onSuccessfulHotUpdate() {
      // Only print warnings if we aren't refreshing the page.
      // Otherwise they'll disappear right away anyway.
      printWarnings();
      // Only dismiss it when we're sure it's a hot update.
      // Otherwise it would flicker right before the reload.
      ErrorOverlay.dismissBuildError();
    });
  } else {
    // Print initial warnings immediately.
    printWarnings();
  }
}

// Compilation with errors (e.g. syntax error or missing modules).
function handleErrors(errors) {
  clearOutdatedErrors();

  isFirstCompilation = false;
  hasCompileErrors = true;

  // "Massage" webpack messages.
  var formatted = formatWebpackMessages({
    errors: errors,
    warnings: [],
  });

  // Only show the first error.
  ErrorOverlay.reportBuildError(formatted.errors[0]);

  // Also log them to the console.
  if (typeof console !== 'undefined' && typeof console.error === 'function') {
    for (var i = 0; i < formatted.errors.length; i++) {
      console.error(stripAnsi(formatted.errors[i]));
    }
  }

  // Do not attempt to reload now.
  // We will reload on next success instead.
}

// There is a newer version of the code available.
function handleAvailableHash(hash) {
  // Update last known compilation hash.
  mostRecentCompilationHash = hash;
}

// Handle messages from the server.
connection.onmessage = function(e) {
  var message = JSON.parse(e.data);
  switch (message.type) {
    case 'hash':
      handleAvailableHash(message.data);
      break;
    case 'still-ok':
    case 'ok':
      handleSuccess();
      break;
    case 'content-changed':
      // Triggered when a file from `contentBase` changed.
      window.location.reload();
      break;
    case 'warnings':
      handleWarnings(message.data);
      break;
    case 'errors':
      handleErrors(message.data);
      break;
    default:
    // Do nothing.
  }
};

// Is there a newer version of this code available?
function isUpdateAvailable() {
  /* globals __webpack_hash__ */
  // __webpack_hash__ is the hash of the current compilation.
  // It's a global variable injected by Webpack.
  return mostRecentCompilationHash !== __webpack_hash__;
}

// Webpack disallows updates in other states.
function canApplyUpdates() {
  return module.hot.status() === 'idle';
}

// Attempt to update code on the fly, fall back to a hard reload.
function tryApplyUpdates(onHotUpdateSuccess) {
  if (!module.hot) {
    // HotModuleReplacementPlugin is not in Webpack configuration.
    window.location.reload();
    return;
  }

  if (!isUpdateAvailable() || !canApplyUpdates()) {
    return;
  }

  function handleApplyUpdates(err, updatedModules) {
    if (err || !updatedModules || hadRuntimeError) {
      window.location.reload();
      return;
    }

    if (typeof onHotUpdateSuccess === 'function') {
      // Maybe we want to do something.
      onHotUpdateSuccess();
    }

    if (isUpdateAvailable()) {
      // While we were updating, there was a new update! Do it again.
      tryApplyUpdates();
    }
  }

  // https://webpack.github.io/docs/hot-module-replacement.html#check
  var result = module.hot.check(/* autoApply */ true, handleApplyUpdates);

  // // Webpack 2 returns a Promise instead of invoking a callback
  if (result && result.then) {
    result.then(
      function(updatedModules) {
        handleApplyUpdates(null, updatedModules);
      },
      function(err) {
        handleApplyUpdates(err, null);
      }
    );
  }
}<|MERGE_RESOLUTION|>--- conflicted
+++ resolved
@@ -23,15 +23,6 @@
 var formatWebpackMessages = require('./formatWebpackMessages');
 var ErrorOverlay = require('react-error-overlay');
 
-<<<<<<< HEAD
-ErrorOverlay.startReportingRuntimeErrors({
-  launchEditorEndpoint: launchEditorEndpoint,
-  onError: function() {
-    // TODO: why do we need this?
-    if (module.hot && typeof module.hot.decline === 'function') {
-      module.hot.decline();
-    }
-=======
 ErrorOverlay.setEditorHandler(function editorHandler(errorLocation) {
   // Keep this sync with errorOverlayMiddleware.js
   fetch(
@@ -53,7 +44,6 @@
 ErrorOverlay.startReportingRuntimeErrors({
   onError: function() {
     hadRuntimeError = true;
->>>>>>> 4b55193f
   },
   filename: '/static/js/bundle.js',
 });

/**
 * Copyright (c) 2015-present, Facebook, Inc.
 * All rights reserved.
 *
 * This source code is licensed under the BSD-style license found in the
 * LICENSE file in the root directory of this source tree. An additional grant
 * of patent rights can be found in the PATENTS file in the same directory.
 */

<<<<<<< HEAD
import React, { Component, PropTypes } from 'react'
=======
import React, { Component } from 'react';
import PropTypes from 'prop-types';
>>>>>>> ae0cb23d

function load({ id = 0, ...rest }) {
  return [
    { id: id + 1, name: '1' },
    { id: id + 2, name: '2' },
    { id: id + 3, name: '3' },
    rest.user,
  ];
}

export default class extends Component {
  static propTypes = {
    onReady: PropTypes.func.isRequired,
  };

  constructor(props) {
    super(props);
    this.state = { users: [] };
  }

  async componentDidMount() {
    const users = load({ id: 0, user: { id: 42, name: '42' } });
    this.setState({ users });
  }

  componentDidUpdate() {
    this.props.onReady();
  }

  render() {
    return (
      <div id="feature-rest-parameters">
        {this.state.users.map(user => <div key={user.id}>{user.name}</div>)}
      </div>
    );
  }
}<|MERGE_RESOLUTION|>--- conflicted
+++ resolved
@@ -7,12 +7,8 @@
  * of patent rights can be found in the PATENTS file in the same directory.
  */
 
-<<<<<<< HEAD
-import React, { Component, PropTypes } from 'react'
-=======
 import React, { Component } from 'react';
 import PropTypes from 'prop-types';
->>>>>>> ae0cb23d
 
 function load({ id = 0, ...rest }) {
   return [

--- conflicted
+++ resolved
@@ -7,13 +7,8 @@
  * of patent rights can be found in the PATENTS file in the same directory.
  */
 
-<<<<<<< HEAD
-import React from 'react'
-import aFileWithExtUnknown from './assets/aFileWithExt.unknown'
-=======
 import React from 'react';
 import aFileWithExtUnknown from './assets/aFileWithExt.unknown';
->>>>>>> ae0cb23d
 
 const text = aFileWithExtUnknown.includes('base64')
   ? atob(aFileWithExtUnknown.split('base64,')[1]).trim()

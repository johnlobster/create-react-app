--- conflicted
+++ resolved
@@ -1,10 +1,6 @@
 {
   "name": "eslint-config-react-app",
-<<<<<<< HEAD
-  "version": "0.6.1",
-=======
   "version": "1.0.1",
->>>>>>> ae0cb23d
   "description": "ESLint configuration used by Create React App",
   "repository": "facebookincubator/create-react-app",
   "license": "BSD-3-Clause",
@@ -15,20 +11,11 @@
     "index.js"
   ],
   "peerDependencies": {
-<<<<<<< HEAD
-    "babel-eslint": "^7.0.0",
-    "eslint": "^3.16.1",
-    "eslint-plugin-flowtype": "^2.21.0",
-    "eslint-plugin-import": "^2.0.1",
-    "eslint-plugin-jsx-a11y": "^2.0.0 || ^3.0.0 || ^4.0.0",
-    "eslint-plugin-react": "^6.4.1"
-=======
     "babel-eslint": "^7.2.3",
     "eslint": "^3.19.0",
     "eslint-plugin-flowtype": "^2.33.0",
     "eslint-plugin-import": "^2.2.0",
     "eslint-plugin-jsx-a11y": "^5.0.1",
     "eslint-plugin-react": "^7.0.1"
->>>>>>> ae0cb23d
   }
 }
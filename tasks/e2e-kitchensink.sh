#!/bin/bash
# Copyright (c) 2015-present, Facebook, Inc.
# All rights reserved.
#
# This source code is licensed under the BSD-style license found in the
# LICENSE file in the root directory of this source tree. An additional grant
# of patent rights can be found in the PATENTS file in the same directory.

# ******************************************************************************
# This is an end-to-end kitchensink test intended to run on CI.
# You can also run it locally but it's slow.
# ******************************************************************************

# Start in tasks/ even if run from root directory
cd "$(dirname "$0")"

# CLI, app, and test module temporary locations
# http://unix.stackexchange.com/a/84980
temp_cli_path=`mktemp -d 2>/dev/null || mktemp -d -t 'temp_cli_path'`
temp_app_path=`mktemp -d 2>/dev/null || mktemp -d -t 'temp_app_path'`
temp_module_path=`mktemp -d 2>/dev/null || mktemp -d -t 'temp_module_path'`

function cleanup {
  echo 'Cleaning up.'
  ps -ef | grep 'react-scripts' | grep -v grep | awk '{print $2}' | xargs kill -s 9
  cd "$root_path"
  # TODO: fix "Device or resource busy" and remove ``|| $CI`
<<<<<<< HEAD
  rm -rf "$temp_cli_path" $temp_app_path || $CI
=======
  rm -rf "$temp_cli_path" "$temp_app_path" "$temp_module_path" || $CI
>>>>>>> ae0cb23d
}

# Error messages are redirected to stderr
function handle_error {
  echo "$(basename $0): ERROR! An error was encountered executing line $1." 1>&2;
  cleanup
  echo 'Exiting with error.' 1>&2;
  exit 1
}

function handle_exit {
  cleanup
  echo 'Exiting without error.' 1>&2;
  exit
}

function create_react_app {
  node "$temp_cli_path"/node_modules/create-react-app/index.js "$@"
}

# Check for the existence of one or more files.
function exists {
  for f in $*; do
    test -e "$f"
  done
}

# Exit the script with a helpful error message when any error is encountered
trap 'set +x; handle_error $LINENO $BASH_COMMAND' ERR

# Cleanup before exit on any termination signal
trap 'set +x; handle_exit' SIGQUIT SIGTERM SIGINT SIGKILL SIGHUP

# Echo every command being executed
set -x

# Go to root
cd ..
root_path=$PWD

# Prevent lerna bootstrap, we only want top-level dependencies
cp package.json package.json.bak
grep -v "lerna bootstrap" package.json > temp && mv temp package.json
npm install
mv package.json.bak package.json

if [ "$USE_YARN" = "yes" ]
then
  # Install Yarn so that the test can use it to install packages.
  npm install -g yarn
  yarn cache clean
fi

# We removed the postinstall, so do it manually
./node_modules/.bin/lerna bootstrap --concurrency=1

cd packages/react-error-overlay/
npm run build:prod
cd ../..

# ******************************************************************************
# First, pack react-scripts and create-react-app so we can use them.
# ******************************************************************************

# Pack CLI
cd "$root_path"/packages/create-react-app
cli_path=$PWD/`npm pack`

# Go to react-scripts
cd "$root_path"/packages/react-scripts

# Save package.json because we're going to touch it
cp package.json package.json.orig

# Replace own dependencies (those in the `packages` dir) with the local paths
# of those packages.
node "$root_path"/tasks/replace-own-deps.js

# Finally, pack react-scripts
scripts_path="$root_path"/packages/react-scripts/`npm pack`

# Restore package.json
rm package.json
mv package.json.orig package.json

# ******************************************************************************
# Now that we have packed them, create a clean app folder and install them.
# ******************************************************************************

# Install the CLI in a temporary location
cd "$temp_cli_path"
npm install "$cli_path"

# Install the app in a temporary location
cd $temp_app_path
create_react_app --scripts-version="$scripts_path" --internal-testing-template="$root_path"/packages/react-scripts/fixtures/kitchensink test-kitchensink
<<<<<<< HEAD
=======

# Install the test module
cd "$temp_module_path"
npm install test-integrity@^2.0.1
>>>>>>> ae0cb23d

# ******************************************************************************
# Now that we used create-react-app to create an app depending on react-scripts,
# let's make sure all npm scripts are in the working state.
# ******************************************************************************

# Enter the app directory
cd "$temp_app_path/test-kitchensink"

# Link to our preset
npm link "$root_path"/packages/babel-preset-react-app
<<<<<<< HEAD
=======

# Link to test module
npm link "$temp_module_path/node_modules/test-integrity"
>>>>>>> ae0cb23d

# Test the build
REACT_APP_SHELL_ENV_MESSAGE=fromtheshell \
  NODE_PATH=src \
  PUBLIC_URL=http://www.example.org/spa/ \
  npm run build

# Check for expected output
exists build/*.html
exists build/static/js/main.*.js

# Unit tests
REACT_APP_SHELL_ENV_MESSAGE=fromtheshell \
  CI=true \
  NODE_PATH=src \
  NODE_ENV=test \
  npm test -- --no-cache --testPathPattern="/src/"

# Test "development" environment
tmp_server_log=`mktemp`
PORT=3001 \
  REACT_APP_SHELL_ENV_MESSAGE=fromtheshell \
  NODE_PATH=src \
  nohup npm start &>$tmp_server_log &
while true
do
<<<<<<< HEAD
  if grep -q 'The app is running at:' $tmp_server_log; then
=======
  if grep -q 'You can now view' $tmp_server_log; then
>>>>>>> ae0cb23d
    break
  else
    sleep 1
  fi
done
E2E_URL="http://localhost:3001" \
  REACT_APP_SHELL_ENV_MESSAGE=fromtheshell \
  CI=true NODE_PATH=src \
  NODE_ENV=development \
  node_modules/.bin/mocha --require babel-register --require babel-polyfill integration/*.test.js

# Test "production" environment
E2E_FILE=./build/index.html \
  CI=true \
  NODE_PATH=src \
  NODE_ENV=production \
  PUBLIC_URL=http://www.example.org/spa/ \
  node_modules/.bin/mocha --require babel-register --require babel-polyfill integration/*.test.js

# ******************************************************************************
# Finally, let's check that everything still works after ejecting.
# ******************************************************************************

# Unlink our preset
npm unlink "$root_path"/packages/babel-preset-react-app

# Eject...
echo yes | npm run eject

# ...but still link to the local packages
npm link "$root_path"/packages/babel-preset-react-app
npm link "$root_path"/packages/eslint-config-react-app
npm link "$root_path"/packages/react-dev-utils
npm link "$root_path"/packages/react-scripts

# Link to test module
npm link "$temp_module_path/node_modules/test-integrity"

# Test the build
REACT_APP_SHELL_ENV_MESSAGE=fromtheshell \
  NODE_PATH=src \
  PUBLIC_URL=http://www.example.org/spa/ \
  npm run build

# Check for expected output
exists build/*.html
exists build/static/js/main.*.js

# Unit tests
REACT_APP_SHELL_ENV_MESSAGE=fromtheshell \
  CI=true \
  NODE_PATH=src \
  NODE_ENV=test \
  npm test -- --no-cache --testPathPattern='/src/'

# Test "development" environment
tmp_server_log=`mktemp`
PORT=3002 \
  REACT_APP_SHELL_ENV_MESSAGE=fromtheshell \
  NODE_PATH=src \
  nohup npm start &>$tmp_server_log &
while true
do
<<<<<<< HEAD
  if grep -q 'The app is running at:' $tmp_server_log; then
=======
  if grep -q 'You can now view' $tmp_server_log; then
>>>>>>> ae0cb23d
    break
  else
    sleep 1
  fi
done
E2E_URL="http://localhost:3002" \
  REACT_APP_SHELL_ENV_MESSAGE=fromtheshell \
  CI=true NODE_PATH=src \
  NODE_ENV=development \
  node_modules/.bin/mocha --require babel-register --require babel-polyfill integration/*.test.js

# Test "production" environment
E2E_FILE=./build/index.html \
  CI=true \
  NODE_ENV=production \
  NODE_PATH=src \
  PUBLIC_URL=http://www.example.org/spa/ \
  node_modules/.bin/mocha --require babel-register --require babel-polyfill integration/*.test.js

# Cleanup
cleanup<|MERGE_RESOLUTION|>--- conflicted
+++ resolved
@@ -25,11 +25,7 @@
   ps -ef | grep 'react-scripts' | grep -v grep | awk '{print $2}' | xargs kill -s 9
   cd "$root_path"
   # TODO: fix "Device or resource busy" and remove ``|| $CI`
-<<<<<<< HEAD
-  rm -rf "$temp_cli_path" $temp_app_path || $CI
-=======
   rm -rf "$temp_cli_path" "$temp_app_path" "$temp_module_path" || $CI
->>>>>>> ae0cb23d
 }
 
 # Error messages are redirected to stderr
@@ -126,13 +122,10 @@
 # Install the app in a temporary location
 cd $temp_app_path
 create_react_app --scripts-version="$scripts_path" --internal-testing-template="$root_path"/packages/react-scripts/fixtures/kitchensink test-kitchensink
-<<<<<<< HEAD
-=======
 
 # Install the test module
 cd "$temp_module_path"
 npm install test-integrity@^2.0.1
->>>>>>> ae0cb23d
 
 # ******************************************************************************
 # Now that we used create-react-app to create an app depending on react-scripts,
@@ -144,12 +137,9 @@
 
 # Link to our preset
 npm link "$root_path"/packages/babel-preset-react-app
-<<<<<<< HEAD
-=======
 
 # Link to test module
 npm link "$temp_module_path/node_modules/test-integrity"
->>>>>>> ae0cb23d
 
 # Test the build
 REACT_APP_SHELL_ENV_MESSAGE=fromtheshell \
@@ -176,11 +166,7 @@
   nohup npm start &>$tmp_server_log &
 while true
 do
-<<<<<<< HEAD
-  if grep -q 'The app is running at:' $tmp_server_log; then
-=======
   if grep -q 'You can now view' $tmp_server_log; then
->>>>>>> ae0cb23d
     break
   else
     sleep 1
@@ -244,11 +230,7 @@
   nohup npm start &>$tmp_server_log &
 while true
 do
-<<<<<<< HEAD
-  if grep -q 'The app is running at:' $tmp_server_log; then
-=======
   if grep -q 'You can now view' $tmp_server_log; then
->>>>>>> ae0cb23d
     break
   else
     sleep 1

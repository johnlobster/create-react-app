--- conflicted
+++ resolved
@@ -1,10 +1,6 @@
 {
   "name": "create-react-app",
-<<<<<<< HEAD
-  "version": "1.3.0",
-=======
   "version": "1.3.1",
->>>>>>> ae0cb23d
   "keywords": [
     "react"
   ],

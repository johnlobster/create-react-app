/**
 * Copyright (c) 2015-present, Facebook, Inc.
 * All rights reserved.
 *
 * This source code is licensed under the BSD-style license found in the
 * LICENSE file in the root directory of this source tree. An additional grant
 * of patent rights can be found in the PATENTS file in the same directory.
 */
<<<<<<< HEAD

import React from 'react'
import './assets/style.css'
=======
>>>>>>> ae0cb23d

import React from 'react';
import './assets/style.css';

export default () => <p id="feature-css-inclusion">We love useless text.</p>;<|MERGE_RESOLUTION|>--- conflicted
+++ resolved
@@ -6,12 +6,6 @@
  * LICENSE file in the root directory of this source tree. An additional grant
  * of patent rights can be found in the PATENTS file in the same directory.
  */
-<<<<<<< HEAD
-
-import React from 'react'
-import './assets/style.css'
-=======
->>>>>>> ae0cb23d
 
 import React from 'react';
 import './assets/style.css';

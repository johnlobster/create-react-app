--- conflicted
+++ resolved
@@ -7,13 +7,8 @@
  * of patent rights can be found in the PATENTS file in the same directory.
  */
 
-<<<<<<< HEAD
-import React from 'react'
-import tiniestCat from './assets/tiniest-cat.jpg'
-=======
 import React from 'react';
 import tiniestCat from './assets/tiniest-cat.jpg';
->>>>>>> ae0cb23d
 
 export default () => (
   <img id="feature-image-inclusion" src={tiniestCat} alt="tiniest cat" />

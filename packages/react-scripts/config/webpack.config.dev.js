--- conflicted
+++ resolved
@@ -10,16 +10,6 @@
 // @remove-on-eject-end
 'use strict';
 
-<<<<<<< HEAD
-var autoprefixer = require('autoprefixer');
-var webpack = require('webpack');
-var HtmlWebpackPlugin = require('html-webpack-plugin');
-var CaseSensitivePathsPlugin = require('case-sensitive-paths-webpack-plugin');
-var InterpolateHtmlPlugin = require('react-dev-utils/InterpolateHtmlPlugin');
-var WatchMissingNodeModulesPlugin = require('react-dev-utils/WatchMissingNodeModulesPlugin');
-var getClientEnvironment = require('./env');
-var paths = require('./paths');
-=======
 const autoprefixer = require('autoprefixer');
 const path = require('path');
 const webpack = require('webpack');
@@ -27,11 +17,9 @@
 const CaseSensitivePathsPlugin = require('case-sensitive-paths-webpack-plugin');
 const InterpolateHtmlPlugin = require('react-dev-utils/InterpolateHtmlPlugin');
 const WatchMissingNodeModulesPlugin = require('react-dev-utils/WatchMissingNodeModulesPlugin');
-const eslintFormatter = require('react-dev-utils/eslintFormatter');
 const ModuleScopePlugin = require('react-dev-utils/ModuleScopePlugin');
 const getClientEnvironment = require('./env');
 const paths = require('./paths');
->>>>>>> ae0cb23d
 
 // Webpack uses `publicPath` to determine where the app is being served from.
 // In development, we always serve from the root. This makes config easier.
@@ -105,11 +93,7 @@
     // We also include JSX as a common component filename extension to support
     // some tools, although we do not recommend using it, see:
     // https://github.com/facebookincubator/create-react-app/issues/290
-<<<<<<< HEAD
-    extensions: ['.ts', '.tsx', '.js', '.json', '.jsx', ''],
-=======
-    extensions: ['.js', '.json', '.jsx'],
->>>>>>> ae0cb23d
+    extensions: ['.ts', '.tsx', '.js', '.json', '.jsx'],
     alias: {
       // @remove-on-eject-begin
       // Resolve Babel runtime relative to react-scripts.
@@ -143,28 +127,9 @@
       // First, run the linter.
       // It's important to do this before Babel processes the JS.
       {
-<<<<<<< HEAD
         test: /\.(ts|tsx)$/,
-        loader: 'tslint',
-=======
-        test: /\.(js|jsx)$/,
+        loader: require.resolve('tslint-loader'),
         enforce: 'pre',
-        use: [
-          {
-            options: {
-              formatter: eslintFormatter,
-              // @remove-on-eject-begin
-              baseConfig: {
-                extends: [require.resolve('eslint-config-react-app')],
-              },
-              ignore: false,
-              useEslintrc: false,
-              // @remove-on-eject-end
-            },
-            loader: require.resolve('eslint-loader'),
-          },
-        ],
->>>>>>> ae0cb23d
         include: paths.appSrc,
       },
       // ** ADDING/UPDATING LOADERS **
@@ -214,21 +179,7 @@
       {
         test: /\.(ts|tsx)$/,
         include: paths.appSrc,
-<<<<<<< HEAD
-        loader: 'ts',
-=======
-        loader: require.resolve('babel-loader'),
-        options: {
-          // @remove-on-eject-begin
-          babelrc: false,
-          presets: [require.resolve('babel-preset-react-app')],
-          // @remove-on-eject-end
-          // This is a feature of `babel-loader` for webpack (not Babel itself).
-          // It enables caching results in ./node_modules/.cache/babel-loader/
-          // directory for faster rebuilds.
-          cacheDirectory: true,
-        },
->>>>>>> ae0cb23d
+        loader: require.resolve('ts-loader'),
       },
       // "postcss" loader applies autoprefixer to our CSS.
       // "css" loader resolves paths in CSS and adds assets as dependencies.
@@ -266,26 +217,8 @@
         ],
       },
       // ** STOP ** Are you adding a new loader?
-<<<<<<< HEAD
       // Remember to add the new extension(s) to the "url" loader exclusion list.
-    ]
-  },
-  // We use PostCSS for autoprefixing only.
-  postcss: function() {
-    return [
-      autoprefixer({
-        browsers: [
-          '>1%',
-          'last 4 versions',
-          'Firefox ESR',
-          'not ie < 9', // React doesn't support IE8 anyway
-        ]
-      }),
-    ];
-=======
-      // Remember to add the new extension(s) to the "file" loader exclusion list.
     ],
->>>>>>> ae0cb23d
   },
   plugins: [
     // Makes some environment variables available in index.html.

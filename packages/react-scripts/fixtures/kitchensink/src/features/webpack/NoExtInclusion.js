/**
 * Copyright (c) 2015-present, Facebook, Inc.
 *
 * This source code is licensed under the MIT license found in the
 * LICENSE file in the root directory of this source tree.
 */

import React from 'react';
import aFileWithoutExt from './assets/aFileWithoutExt';

const text = aFileWithoutExt.includes('base64')
  ? atob(aFileWithoutExt.split('base64,')[1]).trim()
  : aFileWithoutExt;

<<<<<<< HEAD
export default () =>
  <a id="feature-no-ext-inclusion" href={text}>
    aFileWithoutExt
  </a>;
=======
export default () => (
  <a id="feature-no-ext-inclusion" href={text}>
    aFileWithoutExt
  </a>
);
>>>>>>> 4b55193f
<|MERGE_RESOLUTION|>--- conflicted
+++ resolved
@@ -12,15 +12,8 @@
   ? atob(aFileWithoutExt.split('base64,')[1]).trim()
   : aFileWithoutExt;
 
-<<<<<<< HEAD
-export default () =>
-  <a id="feature-no-ext-inclusion" href={text}>
-    aFileWithoutExt
-  </a>;
-=======
 export default () => (
   <a id="feature-no-ext-inclusion" href={text}>
     aFileWithoutExt
   </a>
-);
->>>>>>> 4b55193f
+);
{
<<<<<<< HEAD
  "name": "react-scripts-ts",
  "version": "1.4.0",
=======
  "name": "react-scripts",
  "version": "1.0.2",
>>>>>>> ae0cb23d
  "description": "Configuration and scripts for Create React App.",
  "repository": "wmonk/create-react-app",
  "license": "BSD-3-Clause",
  "engines": {
    "node": ">=6"
  },
  "bugs": {
    "url": "https://github.com/wmonk/create-react-app/issues"
  },
  "files": [
<<<<<<< HEAD
    "babelrc",
    "eslintrc",
=======
>>>>>>> ae0cb23d
    "bin",
    "config",
    "bin",
    "scripts",
    "template",
    "utils"
  ],
  "bin": {
    "react-scripts-ts": "./bin/react-scripts-ts.js"
  },
  "dependencies": {
<<<<<<< HEAD
    "app-root-path": "^2.0.1",
    "autoprefixer": "6.7.2",
    "case-sensitive-paths-webpack-plugin": "1.1.4",
=======
    "autoprefixer": "7.1.0",
    "babel-core": "6.24.1",
    "babel-eslint": "7.2.3",
    "babel-jest": "20.0.3",
    "babel-loader": "7.0.0",
    "babel-preset-react-app": "^3.0.0",
    "babel-runtime": "6.23.0",
    "case-sensitive-paths-webpack-plugin": "2.0.0",
>>>>>>> ae0cb23d
    "chalk": "1.1.3",
    "cli-highlight": "1.1.4",
    "connect-history-api-fallback": "1.3.0",
    "cross-spawn": "4.0.2",
<<<<<<< HEAD
    "css-loader": "0.26.1",
    "detect-port": "1.1.0",
    "dotenv": "2.0.0",
    "extract-text-webpack-plugin": "1.0.1",
    "file-loader": "0.10.0",
    "fs-extra": "0.30.0",
    "html-webpack-plugin": "2.24.0",
    "http-proxy-middleware": "0.17.3",
    "jest": "18.1.0",
    "json-loader": "0.5.4",
=======
    "css-loader": "0.28.1",
    "dotenv": "4.0.0",
    "eslint": "3.19.0",
    "eslint-config-react-app": "^1.0.1",
    "eslint-loader": "1.7.1",
    "eslint-plugin-flowtype": "2.33.0",
    "eslint-plugin-import": "2.2.0",
    "eslint-plugin-jsx-a11y": "5.0.1",
    "eslint-plugin-react": "7.0.1",
    "extract-text-webpack-plugin": "2.1.0",
    "file-loader": "0.11.1",
    "fs-extra": "3.0.1",
    "html-webpack-plugin": "2.28.0",
    "jest": "20.0.3",
>>>>>>> ae0cb23d
    "object-assign": "4.1.1",
    "postcss-flexbugs-fixes": "3.0.0",
    "postcss-loader": "2.0.5",
    "promise": "7.1.1",
<<<<<<< HEAD
    "react-dev-utils": "^0.5.2",
    "style-loader": "0.13.1",
    "ts-loader": "^1.3.1",
    "tslint": "^4.0.2",
    "tslint-loader": "^3.3.0",
    "tslint-react": "^2.0.0",
    "typescript": "^2.3.2",
    "url-loader": "0.5.7",
    "webpack": "1.14.0",
    "webpack-dev-server": "1.16.2",
=======
    "react-dev-utils": "^1.0.2",
    "react-error-overlay": "^1.0.2",
    "style-loader": "0.17.0",
    "sw-precache-webpack-plugin": "0.9.1",
    "url-loader": "0.5.8",
    "webpack": "2.5.1",
    "webpack-dev-server": "2.4.5",
>>>>>>> ae0cb23d
    "webpack-manifest-plugin": "1.1.0",
    "whatwg-fetch": "2.0.3"
  },
  "devDependencies": {
    "react": "^15.5.4",
    "react-dom": "^15.5.4"
  },
  "optionalDependencies": {
    "fsevents": "1.0.17"
  }
}<|MERGE_RESOLUTION|>--- conflicted
+++ resolved
@@ -1,11 +1,6 @@
 {
-<<<<<<< HEAD
   "name": "react-scripts-ts",
   "version": "1.4.0",
-=======
-  "name": "react-scripts",
-  "version": "1.0.2",
->>>>>>> ae0cb23d
   "description": "Configuration and scripts for Create React App.",
   "repository": "wmonk/create-react-app",
   "license": "BSD-3-Clause",
@@ -16,11 +11,6 @@
     "url": "https://github.com/wmonk/create-react-app/issues"
   },
   "files": [
-<<<<<<< HEAD
-    "babelrc",
-    "eslintrc",
-=======
->>>>>>> ae0cb23d
     "bin",
     "config",
     "bin",
@@ -32,75 +22,35 @@
     "react-scripts-ts": "./bin/react-scripts-ts.js"
   },
   "dependencies": {
-<<<<<<< HEAD
-    "app-root-path": "^2.0.1",
-    "autoprefixer": "6.7.2",
-    "case-sensitive-paths-webpack-plugin": "1.1.4",
-=======
     "autoprefixer": "7.1.0",
-    "babel-core": "6.24.1",
-    "babel-eslint": "7.2.3",
-    "babel-jest": "20.0.3",
-    "babel-loader": "7.0.0",
-    "babel-preset-react-app": "^3.0.0",
-    "babel-runtime": "6.23.0",
     "case-sensitive-paths-webpack-plugin": "2.0.0",
->>>>>>> ae0cb23d
     "chalk": "1.1.3",
     "cli-highlight": "1.1.4",
     "connect-history-api-fallback": "1.3.0",
     "cross-spawn": "4.0.2",
-<<<<<<< HEAD
-    "css-loader": "0.26.1",
-    "detect-port": "1.1.0",
-    "dotenv": "2.0.0",
-    "extract-text-webpack-plugin": "1.0.1",
-    "file-loader": "0.10.0",
-    "fs-extra": "0.30.0",
-    "html-webpack-plugin": "2.24.0",
-    "http-proxy-middleware": "0.17.3",
-    "jest": "18.1.0",
-    "json-loader": "0.5.4",
-=======
     "css-loader": "0.28.1",
     "dotenv": "4.0.0",
-    "eslint": "3.19.0",
-    "eslint-config-react-app": "^1.0.1",
-    "eslint-loader": "1.7.1",
-    "eslint-plugin-flowtype": "2.33.0",
-    "eslint-plugin-import": "2.2.0",
-    "eslint-plugin-jsx-a11y": "5.0.1",
-    "eslint-plugin-react": "7.0.1",
     "extract-text-webpack-plugin": "2.1.0",
     "file-loader": "0.11.1",
     "fs-extra": "3.0.1",
     "html-webpack-plugin": "2.28.0",
     "jest": "20.0.3",
->>>>>>> ae0cb23d
     "object-assign": "4.1.1",
     "postcss-flexbugs-fixes": "3.0.0",
     "postcss-loader": "2.0.5",
     "promise": "7.1.1",
-<<<<<<< HEAD
-    "react-dev-utils": "^0.5.2",
-    "style-loader": "0.13.1",
+    "react-dev-utils": "^1.0.2",
+    "react-error-overlay": "^1.0.2",
+    "style-loader": "0.17.0",
     "ts-loader": "^1.3.1",
     "tslint": "^4.0.2",
     "tslint-loader": "^3.3.0",
     "tslint-react": "^2.0.0",
     "typescript": "^2.3.2",
-    "url-loader": "0.5.7",
-    "webpack": "1.14.0",
-    "webpack-dev-server": "1.16.2",
-=======
-    "react-dev-utils": "^1.0.2",
-    "react-error-overlay": "^1.0.2",
-    "style-loader": "0.17.0",
     "sw-precache-webpack-plugin": "0.9.1",
     "url-loader": "0.5.8",
     "webpack": "2.5.1",
     "webpack-dev-server": "2.4.5",
->>>>>>> ae0cb23d
     "webpack-manifest-plugin": "1.1.0",
     "whatwg-fetch": "2.0.3"
   },

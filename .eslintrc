--- conflicted
+++ resolved
@@ -11,11 +11,7 @@
   },
   "rules": {
     "no-console": "off",
-<<<<<<< HEAD
-    "strict": ["error", "global"]
-=======
     "strict": ["error", "global"],
     "curly": "warn"
->>>>>>> ae0cb23d
   }
 }
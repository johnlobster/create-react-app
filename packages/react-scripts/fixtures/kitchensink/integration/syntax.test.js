--- conflicted
+++ resolved
@@ -7,13 +7,8 @@
  * of patent rights can be found in the PATENTS file in the same directory.
  */
 
-<<<<<<< HEAD
-import { expect } from 'chai'
-import initDOM from './initDOM'
-=======
 import { expect } from 'chai';
 import initDOM from './initDOM';
->>>>>>> ae0cb23d
 
 describe('Integration', () => {
   describe('Language syntax', () => {

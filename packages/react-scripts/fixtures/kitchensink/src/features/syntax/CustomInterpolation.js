--- conflicted
+++ resolved
@@ -51,19 +51,11 @@
 
     return (
       <div id="feature-custom-interpolation">
-<<<<<<< HEAD
-        {this.state.users.map(user =>
-          <div key={user.id} style={veryInlineStyle}>
-            {user.name}
-          </div>
-        )}
-=======
         {this.state.users.map(user => (
           <div key={user.id} style={veryInlineStyle}>
             {user.name}
           </div>
         ))}
->>>>>>> 4b55193f
       </div>
     );
   }

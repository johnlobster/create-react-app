--- conflicted
+++ resolved
@@ -1,11 +1,6 @@
 {
-<<<<<<< HEAD
   "name": "react-scripts-ts",
   "version": "1.0.6",
-=======
-  "name": "react-scripts",
-  "version": "0.8.5",
->>>>>>> 84be4dd0
   "description": "Configuration and scripts for Create React App.",
   "repository": "wmonk/create-react-app",
   "license": "BSD-3-Clause",
@@ -27,17 +22,7 @@
     "react-scripts-ts": "./bin/react-scripts-ts.js"
   },
   "dependencies": {
-<<<<<<< HEAD
-    "autoprefixer": "6.5.1",
-=======
     "autoprefixer": "6.7.2",
-    "babel-core": "6.22.1",
-    "babel-eslint": "7.1.1",
-    "babel-jest": "18.0.0",
-    "babel-loader": "6.2.10",
-    "babel-preset-react-app": "^2.0.1",
-    "babel-runtime": "^6.20.0",
->>>>>>> 84be4dd0
     "case-sensitive-paths-webpack-plugin": "1.1.4",
     "chalk": "1.1.3",
     "cli-highlight": "1.1.4",

--- conflicted
+++ resolved
@@ -7,14 +7,9 @@
  * of patent rights can be found in the PATENTS file in the same directory.
  */
 
-<<<<<<< HEAD
-import React, { Component, PropTypes } from 'react'
-import load from 'absoluteLoad'
-=======
 import React, { Component } from 'react';
 import PropTypes from 'prop-types';
 import load from 'absoluteLoad';
->>>>>>> ae0cb23d
 
 export default class extends Component {
   static propTypes = {

// @remove-file-on-eject
/**
 * Copyright (c) 2015-present, Facebook, Inc.
 *
 * This source code is licensed under the MIT license found in the
 * LICENSE file in the root directory of this source tree.
 */
'use strict';

// Makes the script crash on unhandled rejections instead of silently
// ignoring them. In the future, promise rejections that are not handled will
// terminate the Node.js process with a non-zero exit code.
process.on('unhandledRejection', err => {
  throw err;
});

const fs = require('fs-extra');
const path = require('path');
const execSync = require('child_process').execSync;
const chalk = require('chalk');
const paths = require('../config/paths');
const createJestConfig = require('./utils/createJestConfig');
const inquirer = require('react-dev-utils/inquirer');
const spawnSync = require('react-dev-utils/crossSpawn').sync;

const green = chalk.green;
const cyan = chalk.cyan;

function getGitStatus() {
  try {
    let stdout = execSync(`git status --porcelain`, {
      stdio: ['pipe', 'pipe', 'ignore'],
    }).toString();
    return stdout.trim();
  } catch (e) {
    return '';
  }
}

inquirer
  .prompt({
    type: 'confirm',
    name: 'shouldEject',
    message: 'Are you sure you want to eject? This action is permanent.',
    default: false,
  })
  .then(answer => {
    if (!answer.shouldEject) {
      console.log(cyan('Close one! Eject aborted.'));
      return;
    }

    const gitStatus = getGitStatus();
    if (gitStatus) {
      console.error(
        chalk.red(
          `This git repository has untracked files or uncommitted changes:\n\n` +
            gitStatus.split('\n').map(line => '  ' + line) +
            '\n\n' +
            'Remove untracked files, stash or commit any changes, and try again.'
        )
      );
      process.exit(1);
    }

    console.log('Ejecting...');

    const ownPath = paths.ownPath;
    const appPath = paths.appPath;

    function verifyAbsent(file) {
      if (fs.existsSync(path.join(appPath, file))) {
        console.error(
          `\`${file}\` already exists in your app folder. We cannot ` +
            'continue as you would lose all the changes in that file or directory. ' +
            'Please move or delete it (maybe make a copy for backup) and run this ' +
            'command again.'
        );
        process.exit(1);
      }
    }

    const folders = ['config', 'config/jest', 'scripts'];

    // Make shallow array of files paths
    const files = folders.reduce((files, folder) => {
      return files.concat(
        fs
          .readdirSync(path.join(ownPath, folder))
          // set full path
          .map(file => path.join(ownPath, folder, file))
          // omit dirs from file list
          .filter(file => fs.lstatSync(file).isFile())
      );
    }, []);

    // Ensure that the app folder is clean and we won't override any files
    folders.forEach(verifyAbsent);
    files.forEach(verifyAbsent);

    // Prepare Jest config early in case it throws
    const jestConfig = createJestConfig(
      filePath => path.posix.join('<rootDir>', filePath),
      null,
      true
    );

    console.log();
    console.log(cyan(`Copying files into ${appPath}`));

    folders.forEach(folder => {
      fs.mkdirSync(path.join(appPath, folder));
    });

    files.forEach(file => {
      let content = fs.readFileSync(file, 'utf8');

      // Skip flagged files
      if (content.match(/\/\/ @remove-file-on-eject/)) {
        return;
      }
      content =
        content
          // Remove dead code from .js files on eject
          .replace(
            /\/\/ @remove-on-eject-begin([\s\S]*?)\/\/ @remove-on-eject-end/gm,
            ''
          )
          // Remove dead code from .applescript files on eject
          .replace(
            /-- @remove-on-eject-begin([\s\S]*?)-- @remove-on-eject-end/gm,
            ''
          )
          .trim() + '\n';
      console.log(`  Adding ${cyan(file.replace(ownPath, ''))} to the project`);
      fs.writeFileSync(file.replace(ownPath, appPath), content);
    });
    console.log();

    const ownPackage = require(path.join(ownPath, 'package.json'));
    const appPackage = require(path.join(appPath, 'package.json'));

    console.log(cyan('Updating the dependencies'));
    const ownPackageName = ownPackage.name;
    if (appPackage.devDependencies) {
      // We used to put react-scripts in devDependencies
      if (appPackage.devDependencies[ownPackageName]) {
        console.log(`  Removing ${cyan(ownPackageName)} from devDependencies`);
        delete appPackage.devDependencies[ownPackageName];
      }
    }
    appPackage.dependencies = appPackage.dependencies || {};
    if (appPackage.dependencies[ownPackageName]) {
      console.log(`  Removing ${cyan(ownPackageName)} from dependencies`);
      delete appPackage.dependencies[ownPackageName];
    }
    Object.keys(ownPackage.dependencies).forEach(key => {
      // For some reason optionalDependencies end up in dependencies after install
      if (ownPackage.optionalDependencies[key]) {
        return;
      }
      console.log(`  Adding ${cyan(key)} to dependencies`);
      appPackage.dependencies[key] = ownPackage.dependencies[key];
<<<<<<< HEAD
    });
    // Sort the deps
    const unsortedDependencies = appPackage.dependencies;
    appPackage.dependencies = {};
    Object.keys(unsortedDependencies).sort().forEach(key => {
      appPackage.dependencies[key] = unsortedDependencies[key];
=======
>>>>>>> 4b55193f
    });
    // Sort the deps
    const unsortedDependencies = appPackage.dependencies;
    appPackage.dependencies = {};
    Object.keys(unsortedDependencies)
      .sort()
      .forEach(key => {
        appPackage.dependencies[key] = unsortedDependencies[key];
      });
    console.log();

    console.log(cyan('Updating the scripts'));
    delete appPackage.scripts['eject'];
    Object.keys(appPackage.scripts).forEach(key => {
      Object.keys(ownPackage.bin).forEach(binKey => {
        const regex = new RegExp(binKey + ' (\\w+)', 'g');
        if (!regex.test(appPackage.scripts[key])) {
          return;
        }
        appPackage.scripts[key] = appPackage.scripts[key].replace(
          regex,
          'node scripts/$1.js'
        );
        console.log(
          `  Replacing ${cyan(`"${binKey} ${key}"`)} with ${cyan(
            `"node scripts/${key}.js"`
          )}`
        );
      });
    });

    console.log();
    console.log(cyan('Configuring package.json'));
    // Add Jest config
    console.log(`  Adding ${cyan('Jest')} configuration`);
    appPackage.jest = jestConfig;

    // Add Babel config
    console.log(`  Adding ${cyan('Babel')} preset`);
    appPackage.babel = {
      presets: ['react-app'],
    };

    // Add ESlint config
    console.log(`  Adding ${cyan('ESLint')} configuration`);
    appPackage.eslintConfig = {
      extends: 'react-app',
    };

    fs.writeFileSync(
      path.join(appPath, 'package.json'),
      JSON.stringify(appPackage, null, 2) + '\n'
    );
    console.log();

    // "Don't destroy what isn't ours"
    if (ownPath.indexOf(appPath) === 0) {
      try {
        // remove react-scripts and react-scripts binaries from app node_modules
        Object.keys(ownPackage.bin).forEach(binKey => {
          fs.removeSync(path.join(appPath, 'node_modules', '.bin', binKey));
        });
        fs.removeSync(ownPath);
      } catch (e) {
        // It's not essential that this succeeds
      }
    }

    if (fs.existsSync(paths.yarnLockFile)) {
      // TODO: this is disabled for three reasons.
      //
      // 1. It produces garbage warnings on Windows on some systems:
      //    https://github.com/facebookincubator/create-react-app/issues/2030
      //
      // 2. For the above reason, it breaks Windows CI:
      //    https://github.com/facebookincubator/create-react-app/issues/2624
      //
      // 3. It is wrong anyway: re-running yarn will respect the lockfile
      //    rather than package.json we just updated. Instead we should have
      //    updated the lockfile. So we might as well not do it while it's broken.
      //    https://github.com/facebookincubator/create-react-app/issues/2627
      //
      // console.log(cyan('Running yarn...'));
      // spawnSync('yarnpkg', [], { stdio: 'inherit' });
    } else {
      console.log(cyan('Running npm install...'));
      spawnSync('npm', ['install', '--loglevel', 'error'], {
        stdio: 'inherit',
      });
    }
    console.log(green('Ejected successfully!'));
    console.log();

    console.log(
      green('Please consider sharing why you ejected in this survey:')
    );
    console.log(green('  http://goo.gl/forms/Bi6CZjk1EqsdelXk1'));
    console.log();
  });<|MERGE_RESOLUTION|>--- conflicted
+++ resolved
@@ -83,16 +83,19 @@
     const folders = ['config', 'config/jest', 'scripts'];
 
     // Make shallow array of files paths
-    const files = folders.reduce((files, folder) => {
-      return files.concat(
-        fs
-          .readdirSync(path.join(ownPath, folder))
-          // set full path
-          .map(file => path.join(ownPath, folder, file))
-          // omit dirs from file list
-          .filter(file => fs.lstatSync(file).isFile())
-      );
-    }, []);
+    const files = folders.reduce(
+      (files, folder) => {
+        return files.concat(
+          fs
+            .readdirSync(path.join(ownPath, folder))
+            // set full path
+            .map(file => path.join(ownPath, folder, file))
+            // omit dirs from file list
+            .filter(file => fs.lstatSync(file).isFile())
+        );
+      },
+      []
+    );
 
     // Ensure that the app folder is clean and we won't override any files
     folders.forEach(verifyAbsent);
@@ -119,19 +122,18 @@
       if (content.match(/\/\/ @remove-file-on-eject/)) {
         return;
       }
-      content =
-        content
-          // Remove dead code from .js files on eject
-          .replace(
-            /\/\/ @remove-on-eject-begin([\s\S]*?)\/\/ @remove-on-eject-end/gm,
-            ''
-          )
-          // Remove dead code from .applescript files on eject
-          .replace(
-            /-- @remove-on-eject-begin([\s\S]*?)-- @remove-on-eject-end/gm,
-            ''
-          )
-          .trim() + '\n';
+      content = content
+        // Remove dead code from .js files on eject
+        .replace(
+          /\/\/ @remove-on-eject-begin([\s\S]*?)\/\/ @remove-on-eject-end/gm,
+          ''
+        )
+        // Remove dead code from .applescript files on eject
+        .replace(
+          /-- @remove-on-eject-begin([\s\S]*?)-- @remove-on-eject-end/gm,
+          ''
+        )
+        .trim() + '\n';
       console.log(`  Adding ${cyan(file.replace(ownPath, ''))} to the project`);
       fs.writeFileSync(file.replace(ownPath, appPath), content);
     });
@@ -161,24 +163,13 @@
       }
       console.log(`  Adding ${cyan(key)} to dependencies`);
       appPackage.dependencies[key] = ownPackage.dependencies[key];
-<<<<<<< HEAD
     });
     // Sort the deps
     const unsortedDependencies = appPackage.dependencies;
     appPackage.dependencies = {};
     Object.keys(unsortedDependencies).sort().forEach(key => {
       appPackage.dependencies[key] = unsortedDependencies[key];
-=======
->>>>>>> 4b55193f
-    });
-    // Sort the deps
-    const unsortedDependencies = appPackage.dependencies;
-    appPackage.dependencies = {};
-    Object.keys(unsortedDependencies)
-      .sort()
-      .forEach(key => {
-        appPackage.dependencies[key] = unsortedDependencies[key];
-      });
+    });
     console.log();
 
     console.log(cyan('Updating the scripts'));
@@ -194,9 +185,7 @@
           'node scripts/$1.js'
         );
         console.log(
-          `  Replacing ${cyan(`"${binKey} ${key}"`)} with ${cyan(
-            `"node scripts/${key}.js"`
-          )}`
+          `  Replacing ${cyan(`"${binKey} ${key}"`)} with ${cyan(`"node scripts/${key}.js"`)}`
         );
       });
     });

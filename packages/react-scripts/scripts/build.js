--- conflicted
+++ resolved
@@ -23,21 +23,6 @@
 // Ensure environment variables are read.
 require('../config/env');
 
-<<<<<<< HEAD
-var chalk = require('chalk');
-var fs = require('fs-extra');
-var path = require('path');
-var url = require('url');
-var webpack = require('webpack');
-var config = require('../config/webpack.config.prod');
-var paths = require('../config/paths');
-var checkRequiredFiles = require('react-dev-utils/checkRequiredFiles');
-var FileSizeReporter = require('react-dev-utils/FileSizeReporter');
-var measureFileSizesBeforeBuild = FileSizeReporter.measureFileSizesBeforeBuild;
-var printFileSizesAfterBuild = FileSizeReporter.printFileSizesAfterBuild;
-
-var highlight = require('cli-highlight').highlight;
-=======
 const path = require('path');
 const chalk = require('chalk');
 const fs = require('fs-extra');
@@ -48,7 +33,6 @@
 const formatWebpackMessages = require('react-dev-utils/formatWebpackMessages');
 const printHostingInstructions = require('react-dev-utils/printHostingInstructions');
 const FileSizeReporter = require('react-dev-utils/FileSizeReporter');
->>>>>>> ae0cb23d
 
 const measureFileSizesBeforeBuild = FileSizeReporter.measureFileSizesBeforeBuild;
 const printFileSizesAfterBuild = FileSizeReporter.printFileSizesAfterBuild;
@@ -59,22 +43,6 @@
   process.exit(1);
 }
 
-<<<<<<< HEAD
-function padLeft(n, nr, str){
-    str = str === undefined ? ' ' : str;
-    return Array(n-String(nr).length+1).join(str)+nr;
-}
-
-// First, read the current file sizes in build directory.
-// This lets us display how much they changed later.
-measureFileSizesBeforeBuild(paths.appBuild).then(previousFileSizes => {
-  // Remove all content but keep the directory so that
-  // if you're in it, you don't end up in Trash
-  fs.emptyDirSync(paths.appBuild);
-
-  // Start the webpack build
-  build(previousFileSizes);
-=======
 // First, read the current file sizes in build directory.
 // This lets us display how much they changed later.
 measureFileSizesBeforeBuild(paths.appBuild)
@@ -105,52 +73,11 @@
       } else {
         console.log(chalk.green('Compiled successfully.\n'));
       }
->>>>>>> ae0cb23d
 
       console.log('File sizes after gzip:\n');
       printFileSizesAfterBuild(stats, previousFileSizes);
       console.log();
 
-<<<<<<< HEAD
-// Print out errors
-function printErrors(summary, errors) {
-  console.log(chalk.red(summary));
-  console.log();
-  errors.forEach(err => {
-    let linePointer;
-    if (err.loaderSource === 'ts-loader') {
-      if (err.file) {
-        const line = err.location.line;
-        const character = err.location.character;
-        const longestLineNumber = Array.from({ length: 7 }).map((_, i) => (line - 3) + i).reduce((a, b) => String(a).length === String(b).length ? String(a).length : String(a).length > String(b).length ? String(a).length : String(b).length);
-        const fileContent = highlight(fs.readFileSync(err.file, 'utf8'), { language: 'typescript' })
-          .split('\n');
-        const before = fileContent.slice(line - 4, line)
-          .reduce((lines, code, i) => 
-              lines.concat(`${padLeft(longestLineNumber, (line - 4) + (i + 1))} | ${code}`)
-              , [])
-        const pointer = Array.from({ length: character + 4 }).map(() => '-').concat('^');
-        const after = fileContent.slice(line, line + 4)
-          .reduce((lines, code, i) => 
-              lines.concat(`${padLeft(longestLineNumber, (line) + (i + 1))} | ${code}`)
-              , [])
-
-        console.log('Error in ' + err.file);
-        linePointer = before.concat(pointer.join('')).concat(after).join('\n');
-      } else if (err.module) {
-        console.log('Error in ' + err.module.userRequest);
-      }
-    }
-
-    console.log(err.message || err);
-    console.log();
-    if (linePointer) {
-      console.log(linePointer);
-      console.log();
-    }
-  });
-}
-=======
       const appPackage = require(paths.appPackageJson);
       const publicUrl = paths.publicUrl;
       const publicPath = config.output.publicPath;
@@ -169,74 +96,21 @@
       process.exit(1);
     }
   );
->>>>>>> ae0cb23d
 
 // Create the production build and print the deployment instructions.
 function build(previousFileSizes) {
   console.log('Creating an optimized production build...');
 
-<<<<<<< HEAD
-    console.log('File sizes after gzip:');
-    console.log();
-    printFileSizesAfterBuild(stats, previousFileSizes);
-    console.log();
-
-    var appPackage  = require(paths.appPackageJson);
-    var publicUrl = paths.publicUrl;
-    var publicPath = config.output.publicPath;
-    var publicPathname = url.parse(publicPath).pathname;
-    if (publicUrl && publicUrl.indexOf('.github.io/') !== -1) {
-      // "homepage": "http://user.github.io/project"
-      console.log('The project was built assuming it is hosted at ' + chalk.green(publicPathname) + '.');
-      console.log('You can control this with the ' + chalk.green('homepage') + ' field in your '  + chalk.cyan('package.json') + '.');
-      console.log();
-      console.log('The ' + chalk.cyan('build') + ' folder is ready to be deployed.');
-      console.log('To publish it at ' + chalk.green(publicUrl) + ', run:');
-      // If script deploy has been added to package.json, skip the instructions
-      if (typeof appPackage.scripts.deploy === 'undefined') {
-        console.log();
-        if (useYarn) {
-          console.log('  ' + chalk.cyan('yarn') +  ' add --dev gh-pages');
-        } else {
-          console.log('  ' + chalk.cyan('npm') +  ' install --save-dev gh-pages');
-        }
-        console.log();
-        console.log('Add the following script in your ' + chalk.cyan('package.json') + '.');
-        console.log();
-        console.log('    ' + chalk.dim('// ...'));
-        console.log('    ' + chalk.yellow('"scripts"') + ': {');
-        console.log('      ' + chalk.dim('// ...'));
-        console.log('      ' + chalk.yellow('"predeploy"') + ': ' + chalk.yellow('"npm run build",'));
-        console.log('      ' + chalk.yellow('"deploy"') + ': ' + chalk.yellow('"gh-pages -d build"'));
-        console.log('    }');
-        console.log();
-        console.log('Then run:');
-=======
   let compiler = webpack(config);
   return new Promise((resolve, reject) => {
     compiler.run((err, stats) => {
       if (err) {
         return reject(err);
->>>>>>> ae0cb23d
       }
       const messages = formatWebpackMessages(stats.toJson({}, true));
       if (messages.errors.length) {
         return reject(new Error(messages.errors.join('\n\n')));
       }
-<<<<<<< HEAD
-      var build = path.relative(process.cwd(), paths.appBuild);
-      console.log('The ' + chalk.cyan(build) + ' folder is ready to be deployed.');
-      console.log('You may serve it with a static server:');
-      console.log();
-      if (useYarn) {
-        console.log(`  ${chalk.cyan('yarn')} global add serve`);
-      } else {
-        console.log(`  ${chalk.cyan('npm')} install -g serve`);
-      }
-      console.log(`  ${chalk.cyan('serve')} -s build`);
-      console.log();
-    }
-=======
       if (process.env.CI && messages.warnings.length) {
         console.log(
           chalk.yellow(
@@ -252,7 +126,6 @@
         warnings: messages.warnings,
       });
     });
->>>>>>> ae0cb23d
   });
 }
 

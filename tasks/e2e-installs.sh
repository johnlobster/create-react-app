--- conflicted
+++ resolved
@@ -46,8 +46,6 @@
   done
 }
 
-<<<<<<< HEAD
-=======
 # Check for accidental dependencies in package.json
 function checkDependencies {
   if ! awk '/"dependencies": {/{y=1;next}/},/{y=0; next}y' package.json | \
@@ -68,7 +66,6 @@
   fi
 }
 
->>>>>>> ae0cb23d
 function create_react_app {
   node "$temp_cli_path"/node_modules/create-react-app/index.js $*
 }
@@ -154,7 +151,6 @@
 
 # Check corresponding scripts version is installed.
 exists node_modules/react-scripts-fork
-<<<<<<< HEAD
 
 # ******************************************************************************
 # Test project folder is deleted on failing package installation
@@ -193,56 +189,12 @@
 
 # Check corresponding scripts version is installed.
 exists node_modules/@enoah_netzach/react-scripts
-=======
->>>>>>> ae0cb23d
-
-# ******************************************************************************
-# Test project folder is deleted on failing package installation
-# ******************************************************************************
-
-cd "$temp_app_path"
-# we will install a non-existing package to simulate a failed installataion.
-create_react_app --scripts-version=`date +%s` test-app-should-not-exist || true
-# confirm that the project folder was deleted
-test ! -d test-app-should-not-exist
-
-# ******************************************************************************
-# Test project folder is not deleted when creating app over existing folder
-# ******************************************************************************
-
-cd "$temp_app_path"
-mkdir test-app-should-remain
-echo '## Hello' > ./test-app-should-remain/README.md
-# we will install a non-existing package to simulate a failed installataion.
-create_react_app --scripts-version=`date +%s` test-app-should-remain || true
-# confirm the file exist
-test -e test-app-should-remain/README.md
-# confirm only README.md is the only file in the directory
-if [ "$(ls -1 ./test-app-should-remain | wc -l | tr -d '[:space:]')" != "1" ]; then
-  false
-fi
-
-# ******************************************************************************
-# Test --scripts-version with a scoped fork tgz of react-scripts
-# ******************************************************************************
-
-<<<<<<< HEAD
-#Testing a path that exists
-=======
-cd $temp_app_path
-curl "https://registry.npmjs.org/@enoah_netzach/react-scripts/-/react-scripts-0.9.0.tgz" -o enoah-scripts-0.9.0.tgz
-create_react_app --scripts-version=$temp_app_path/enoah-scripts-0.9.0.tgz test-app-scoped-fork-tgz
-cd test-app-scoped-fork-tgz
-
-# Check corresponding scripts version is installed.
-exists node_modules/@enoah_netzach/react-scripts
 
 # ******************************************************************************
 # Test nested folder path as the project name
 # ******************************************************************************
 
 # Testing a path that exists
->>>>>>> ae0cb23d
 cd "$temp_app_path"
 mkdir test-app-nested-paths-t1
 cd test-app-nested-paths-t1
@@ -251,21 +203,13 @@
 cd test-app-nested-paths-t1/aa/bb/cc/dd
 npm start -- --smoke-test
 
-<<<<<<< HEAD
-#Testing a path that does not exist
-=======
 # Testing a path that does not exist
->>>>>>> ae0cb23d
 cd "$temp_app_path"
 create_react_app test-app-nested-paths-t2/aa/bb/cc/dd
 cd test-app-nested-paths-t2/aa/bb/cc/dd
 npm start -- --smoke-test
 
-<<<<<<< HEAD
-#Testing a path that is half exists
-=======
 # Testing a path that is half exists
->>>>>>> ae0cb23d
 cd "$temp_app_path"
 mkdir -p test-app-nested-paths-t3/aa
 create_react_app test-app-nested-paths-t3/aa/bb/cc/dd

This project was bootstrapped with [Create React App](https://github.com/facebookincubator/create-react-app).

Below you will find some information on how to perform common tasks.<br>
You can find the most recent version of this guide [here](https://github.com/facebookincubator/create-react-app/blob/master/packages/react-scripts/template/README.md).

## Table of Contents

- [Updating to New Releases](#updating-to-new-releases)
- [Sending Feedback](#sending-feedback)
- [Folder Structure](#folder-structure)
- [Available Scripts](#available-scripts)
  - [npm start](#npm-start)
  - [npm test](#npm-test)
  - [npm run build](#npm-run-build)
  - [npm run eject](#npm-run-eject)
- [Supported Browsers](#supported-browsers)
- [Supported Language Features and Polyfills](#supported-language-features-and-polyfills)
- [Syntax Highlighting in the Editor](#syntax-highlighting-in-the-editor)
- [Displaying Lint Output in the Editor](#displaying-lint-output-in-the-editor)
- [Debugging in the Editor](#debugging-in-the-editor)
- [Formatting Code Automatically](#formatting-code-automatically)
- [Changing the Page `<title>`](#changing-the-page-title)
- [Installing a Dependency](#installing-a-dependency)
- [Importing a Component](#importing-a-component)
- [Code Splitting](#code-splitting)
- [Adding a Stylesheet](#adding-a-stylesheet)
- [Post-Processing CSS](#post-processing-css)
- [Adding a CSS Preprocessor (Sass, Less etc.)](#adding-a-css-preprocessor-sass-less-etc)
- [Adding Images, Fonts, and Files](#adding-images-fonts-and-files)
- [Using the `public` Folder](#using-the-public-folder)
  - [Changing the HTML](#changing-the-html)
  - [Adding Assets Outside of the Module System](#adding-assets-outside-of-the-module-system)
  - [When to Use the `public` Folder](#when-to-use-the-public-folder)
- [Using Global Variables](#using-global-variables)
- [Adding Bootstrap](#adding-bootstrap)
  - [Using a Custom Theme](#using-a-custom-theme)
- [Adding Flow](#adding-flow)
- [Adding a Router](#adding-a-router)
- [Adding Custom Environment Variables](#adding-custom-environment-variables)
  - [Referencing Environment Variables in the HTML](#referencing-environment-variables-in-the-html)
  - [Adding Temporary Environment Variables In Your Shell](#adding-temporary-environment-variables-in-your-shell)
  - [Adding Development Environment Variables In `.env`](#adding-development-environment-variables-in-env)
- [Can I Use Decorators?](#can-i-use-decorators)
- [Fetching Data with AJAX Requests](#fetching-data-with-ajax-requests)
- [Integrating with an API Backend](#integrating-with-an-api-backend)
  - [Node](#node)
  - [Ruby on Rails](#ruby-on-rails)
- [Proxying API Requests in Development](#proxying-api-requests-in-development)
  - ["Invalid Host Header" Errors After Configuring Proxy](#invalid-host-header-errors-after-configuring-proxy)
  - [Configuring the Proxy Manually](#configuring-the-proxy-manually)
  - [Configuring a WebSocket Proxy](#configuring-a-websocket-proxy)
- [Using HTTPS in Development](#using-https-in-development)
- [Generating Dynamic `<meta>` Tags on the Server](#generating-dynamic-meta-tags-on-the-server)
- [Pre-Rendering into Static HTML Files](#pre-rendering-into-static-html-files)
- [Injecting Data from the Server into the Page](#injecting-data-from-the-server-into-the-page)
- [Running Tests](#running-tests)
  - [Filename Conventions](#filename-conventions)
  - [Command Line Interface](#command-line-interface)
  - [Version Control Integration](#version-control-integration)
  - [Writing Tests](#writing-tests)
  - [Testing Components](#testing-components)
  - [Using Third Party Assertion Libraries](#using-third-party-assertion-libraries)
  - [Initializing Test Environment](#initializing-test-environment)
  - [Focusing and Excluding Tests](#focusing-and-excluding-tests)
  - [Coverage Reporting](#coverage-reporting)
  - [Continuous Integration](#continuous-integration)
  - [Disabling jsdom](#disabling-jsdom)
  - [Snapshot Testing](#snapshot-testing)
  - [Editor Integration](#editor-integration)
- [Debugging Tests](#debugging-tests)
  - [Debugging Tests in Chrome](#debugging-tests-in-chrome)
  - [Debugging Tests in Visual Studio Code](#debugging-tests-in-visual-studio-code)
- [Developing Components in Isolation](#developing-components-in-isolation)
  - [Getting Started with Storybook](#getting-started-with-storybook)
  - [Getting Started with Styleguidist](#getting-started-with-styleguidist)
- [Publishing Components to npm](#publishing-components-to-npm)
- [Making a Progressive Web App](#making-a-progressive-web-app)
  - [Opting Out of Caching](#opting-out-of-caching)
  - [Offline-First Considerations](#offline-first-considerations)
  - [Progressive Web App Metadata](#progressive-web-app-metadata)
- [Analyzing the Bundle Size](#analyzing-the-bundle-size)
- [Deployment](#deployment)
  - [Static Server](#static-server)
  - [Other Solutions](#other-solutions)
  - [Serving Apps with Client-Side Routing](#serving-apps-with-client-side-routing)
  - [Building for Relative Paths](#building-for-relative-paths)
  - [Azure](#azure)
  - [Firebase](#firebase)
  - [GitHub Pages](#github-pages)
  - [Heroku](#heroku)
  - [Netlify](#netlify)
  - [Now](#now)
  - [S3 and CloudFront](#s3-and-cloudfront)
  - [Surge](#surge)
- [Advanced Configuration](#advanced-configuration)
- [Troubleshooting](#troubleshooting)
  - [`npm start` doesn’t detect changes](#npm-start-doesnt-detect-changes)
  - [`npm test` hangs on macOS Sierra](#npm-test-hangs-on-macos-sierra)
  - [`npm run build` exits too early](#npm-run-build-exits-too-early)
  - [`npm run build` fails on Heroku](#npm-run-build-fails-on-heroku)
  - [`npm run build` fails to minify](#npm-run-build-fails-to-minify)
  - [Moment.js locales are missing](#momentjs-locales-are-missing)
- [Alternatives to Ejecting](#alternatives-to-ejecting)
- [Something Missing?](#something-missing)

## Updating to New Releases

Create React App is divided into two packages:

* `create-react-app` is a global command-line utility that you use to create new projects.
* `react-scripts` is a development dependency in the generated projects (including this one).

You almost never need to update `create-react-app` itself: it delegates all the setup to `react-scripts`.

When you run `create-react-app`, it always creates the project with the latest version of `react-scripts` so you’ll get all the new features and improvements in newly created apps automatically.

To update an existing project to a new version of `react-scripts`, [open the changelog](https://github.com/facebookincubator/create-react-app/blob/master/CHANGELOG.md), find the version you’re currently on (check `package.json` in this folder if you’re not sure), and apply the migration instructions for the newer versions.

In most cases bumping the `react-scripts` version in `package.json` and running `npm install` in this folder should be enough, but it’s good to consult the [changelog](https://github.com/facebookincubator/create-react-app/blob/master/CHANGELOG.md) for potential breaking changes.

We commit to keeping the breaking changes minimal so you can upgrade `react-scripts` painlessly.

## Sending Feedback

We are always open to [your feedback](https://github.com/facebookincubator/create-react-app/issues).

## Folder Structure

After creation, your project should look like this:

```
my-app/
  README.md
  node_modules/
  package.json
  public/
    index.html
    favicon.ico
  src/
    App.css
    App.js
    App.test.js
    index.css
    index.js
    logo.svg
```

For the project to build, **these files must exist with exact filenames**:

* `public/index.html` is the page template;
* `src/index.js` is the JavaScript entry point.

You can delete or rename the other files.

You may create subdirectories inside `src`. For faster rebuilds, only files inside `src` are processed by Webpack.<br>
You need to **put any JS and CSS files inside `src`**, otherwise Webpack won’t see them.

Only files inside `public` can be used from `public/index.html`.<br>
Read instructions below for using assets from JavaScript and HTML.

You can, however, create more top-level directories.<br>
They will not be included in the production build so you can use them for things like documentation.

## Available Scripts

In the project directory, you can run:

### `npm start`

Runs the app in the development mode.<br>
Open [http://localhost:3000](http://localhost:3000) to view it in the browser.

The page will reload if you make edits.<br>
You will also see any lint errors in the console.

### `npm test`

Launches the test runner in the interactive watch mode.<br>
See the section about [running tests](#running-tests) for more information.

### `npm run build`

Builds the app for production to the `build` folder.<br>
It correctly bundles React in production mode and optimizes the build for the best performance.

The build is minified and the filenames include the hashes.<br>
Your app is ready to be deployed!

See the section about [deployment](#deployment) for more information.

### `npm run eject`

**Note: this is a one-way operation. Once you `eject`, you can’t go back!**

If you aren’t satisfied with the build tool and configuration choices, you can `eject` at any time. This command will remove the single build dependency from your project.

Instead, it will copy all the configuration files and the transitive dependencies (Webpack, Babel, ESLint, etc) right into your project so you have full control over them. All of the commands except `eject` will still work, but they will point to the copied scripts so you can tweak them. At this point you’re on your own.

You don’t have to ever use `eject`. The curated feature set is suitable for small and middle deployments, and you shouldn’t feel obligated to use this feature. However we understand that this tool wouldn’t be useful if you couldn’t customize it when you are ready for it.

## Supported Browsers

By default, the generated project uses the latest version of React.

You can refer [to the React documentation](https://reactjs.org/docs/react-dom.html#browser-support) for more information about supported browsers.

## Supported Language Features and Polyfills

This project supports a superset of the latest JavaScript standard.<br>
In addition to [ES6](https://github.com/lukehoban/es6features) syntax features, it also supports:

* [Exponentiation Operator](https://github.com/rwaldron/exponentiation-operator) (ES2016).
* [Async/await](https://github.com/tc39/ecmascript-asyncawait) (ES2017).
* [Object Rest/Spread Properties](https://github.com/sebmarkbage/ecmascript-rest-spread) (stage 3 proposal).
* [Dynamic import()](https://github.com/tc39/proposal-dynamic-import) (stage 3 proposal)
* [Class Fields and Static Properties](https://github.com/tc39/proposal-class-public-fields) (stage 2 proposal).
* [JSX](https://facebook.github.io/react/docs/introducing-jsx.html) and [Flow](https://flowtype.org/) syntax.

Learn more about [different proposal stages](https://babeljs.io/docs/plugins/#presets-stage-x-experimental-presets-).

While we recommend to use experimental proposals with some caution, Facebook heavily uses these features in the product code, so we intend to provide [codemods](https://medium.com/@cpojer/effective-javascript-codemods-5a6686bb46fb) if any of these proposals change in the future.

Note that **the project only includes a few ES6 [polyfills](https://en.wikipedia.org/wiki/Polyfill)**:

* [`Object.assign()`](https://developer.mozilla.org/en/docs/Web/JavaScript/Reference/Global_Objects/Object/assign) via [`object-assign`](https://github.com/sindresorhus/object-assign).
* [`Promise`](https://developer.mozilla.org/en-US/docs/Web/JavaScript/Reference/Global_Objects/Promise) via [`promise`](https://github.com/then/promise).
* [`fetch()`](https://developer.mozilla.org/en/docs/Web/API/Fetch_API) via [`whatwg-fetch`](https://github.com/github/fetch).

If you use any other ES6+ features that need **runtime support** (such as `Array.from()` or `Symbol`), make sure you are including the appropriate polyfills manually, or that the browsers you are targeting already support them.

Also note that using some newer syntax features like `for...of` or `[...nonArrayValue]` causes Babel to emit code that depends on ES6 runtime features and might not work without a polyfill. When in doubt, use [Babel REPL](https://babeljs.io/repl/) to see what any specific syntax compiles down to.

## Syntax Highlighting in the Editor

To configure the syntax highlighting in your favorite text editor, head to the [relevant Babel documentation page](https://babeljs.io/docs/editors) and follow the instructions. Some of the most popular editors are covered.

## Displaying Lint Output in the Editor

>Note: this feature is available with `react-scripts@0.2.0` and higher.<br>
>It also only works with npm 3 or higher.

Some editors, including Sublime Text, Atom, and Visual Studio Code, provide plugins for ESLint.

They are not required for linting. You should see the linter output right in your terminal as well as the browser console. However, if you prefer the lint results to appear right in your editor, there are some extra steps you can do.

You would need to install an ESLint plugin for your editor first. Then, add a file called `.eslintrc` to the project root:

```js
{
  "extends": "react-app"
}
```

Now your editor should report the linting warnings.

Note that even if you edit your `.eslintrc` file further, these changes will **only affect the editor integration**. They won’t affect the terminal and in-browser lint output. This is because Create React App intentionally provides a minimal set of rules that find common mistakes.

If you want to enforce a coding style for your project, consider using [Prettier](https://github.com/jlongster/prettier) instead of ESLint style rules.

## Debugging in the Editor

**This feature is currently only supported by [Visual Studio Code](https://code.visualstudio.com) and [WebStorm](https://www.jetbrains.com/webstorm/).**

Visual Studio Code and WebStorm support debugging out of the box with Create React App. This enables you as a developer to write and debug your React code without leaving the editor, and most importantly it enables you to have a continuous development workflow, where context switching is minimal, as you don’t have to switch between tools.

### Visual Studio Code

You would need to have the latest version of [VS Code](https://code.visualstudio.com) and VS Code [Chrome Debugger Extension](https://marketplace.visualstudio.com/items?itemName=msjsdiag.debugger-for-chrome) installed.

Then add the block below to your `launch.json` file and put it inside the `.vscode` folder in your app’s root directory.

```json
{
  "version": "0.2.0",
  "configurations": [{
    "name": "Chrome",
    "type": "chrome",
    "request": "launch",
    "url": "http://localhost:3000",
    "webRoot": "${workspaceRoot}/src",
    "userDataDir": "${workspaceRoot}/.vscode/chrome",
    "sourceMapPathOverrides": {
      "webpack:///src/*": "${webRoot}/*"
    }
  }]
}
```
>Note: the URL may be different if you've made adjustments via the [HOST or PORT environment variables](#advanced-configuration).

Start your app by running `npm start`, and start debugging in VS Code by pressing `F5` or by clicking the green debug icon. You can now write code, set breakpoints, make changes to the code, and debug your newly modified code—all from your editor.

### WebStorm

You would need to have [WebStorm](https://www.jetbrains.com/webstorm/) and [JetBrains IDE Support](https://chrome.google.com/webstore/detail/jetbrains-ide-support/hmhgeddbohgjknpmjagkdomcpobmllji) Chrome extension installed.

In the WebStorm menu `Run` select `Edit Configurations...`. Then click `+` and select `JavaScript Debug`. Paste `http://localhost:3000` into the URL field and save the configuration.

>Note: the URL may be different if you've made adjustments via the [HOST or PORT environment variables](#advanced-configuration).

Start your app by running `npm start`, then press `^D` on macOS or `F9` on Windows and Linux or click the green debug icon to start debugging in WebStorm.

The same way you can debug your application in IntelliJ IDEA Ultimate, PhpStorm, PyCharm Pro, and RubyMine. 

## Formatting Code Automatically

Prettier is an opinionated code formatter with support for JavaScript, CSS and JSON. With Prettier you can format the code you write automatically to ensure a code style within your project. See the [Prettier's GitHub page](https://github.com/prettier/prettier) for more information, and look at this [page to see it in action](https://prettier.github.io/prettier/).

To format our code whenever we make a commit in git, we need to install the following dependencies:

```sh
npm install --save husky lint-staged prettier
```

Alternatively you may use `yarn`:

```sh
yarn add husky lint-staged prettier
```

* `husky` makes it easy to use githooks as if they are npm scripts.
* `lint-staged` allows us to run scripts on staged files in git. See this [blog post about lint-staged to learn more about it](https://medium.com/@okonetchnikov/make-linting-great-again-f3890e1ad6b8).
* `prettier` is the JavaScript formatter we will run before commits.

Now we can make sure every file is formatted correctly by adding a few lines to the `package.json` in the project root.

Add the following line to `scripts` section:

```diff
  "scripts": {
+   "precommit": "lint-staged",
    "start": "react-scripts start",
    "build": "react-scripts build",
```

Next we add a 'lint-staged' field to the `package.json`, for example:

```diff
  "dependencies": {
    // ...
  },
+ "lint-staged": {
+   "src/**/*.{js,jsx,json,css}": [
+     "prettier --single-quote --write",
+     "git add"
+   ]
+ },
  "scripts": {
```

Now, whenever you make a commit, Prettier will format the changed files automatically. You can also run `./node_modules/.bin/prettier --single-quote --write "src/**/*.{js,jsx,json,css}"` to format your entire project for the first time.

Next you might want to integrate Prettier in your favorite editor. Read the section on [Editor Integration](https://prettier.io/docs/en/editors.html) on the Prettier GitHub page.

## Changing the Page `<title>`

You can find the source HTML file in the `public` folder of the generated project. You may edit the `<title>` tag in it to change the title from “React App” to anything else.

Note that normally you wouldn’t edit files in the `public` folder very often. For example, [adding a stylesheet](#adding-a-stylesheet) is done without touching the HTML.

If you need to dynamically update the page title based on the content, you can use the browser [`document.title`](https://developer.mozilla.org/en-US/docs/Web/API/Document/title) API. For more complex scenarios when you want to change the title from React components, you can use [React Helmet](https://github.com/nfl/react-helmet), a third party library.

If you use a custom server for your app in production and want to modify the title before it gets sent to the browser, you can follow advice in [this section](#generating-dynamic-meta-tags-on-the-server). Alternatively, you can pre-build each page as a static HTML file which then loads the JavaScript bundle, which is covered [here](#pre-rendering-into-static-html-files).

## Installing a Dependency

The generated project includes React and ReactDOM as dependencies. It also includes a set of scripts used by Create React App as a development dependency. You may install other dependencies (for example, React Router) with `npm`:

```sh
npm install --save react-router
```

Alternatively you may use `yarn`:

```sh
yarn add react-router
```

This works for any library, not just `react-router`.

## Importing a Component

This project setup supports ES6 modules thanks to Babel.<br>
While you can still use `require()` and `module.exports`, we encourage you to use [`import` and `export`](http://exploringjs.com/es6/ch_modules.html) instead.

For example:

### `Button.js`

```js
import React, { Component } from 'react';

class Button extends Component {
  render() {
    // ...
  }
}

export default Button; // Don’t forget to use export default!
```

### `DangerButton.js`


```js
import React, { Component } from 'react';
import Button from './Button'; // Import a component from another file

class DangerButton extends Component {
  render() {
    return <Button color="red" />;
  }
}

export default DangerButton;
```

Be aware of the [difference between default and named exports](http://stackoverflow.com/questions/36795819/react-native-es-6-when-should-i-use-curly-braces-for-import/36796281#36796281). It is a common source of mistakes.

We suggest that you stick to using default imports and exports when a module only exports a single thing (for example, a component). That’s what you get when you use `export default Button` and `import Button from './Button'`.

Named exports are useful for utility modules that export several functions. A module may have at most one default export and as many named exports as you like.

Learn more about ES6 modules:

* [When to use the curly braces?](http://stackoverflow.com/questions/36795819/react-native-es-6-when-should-i-use-curly-braces-for-import/36796281#36796281)
* [Exploring ES6: Modules](http://exploringjs.com/es6/ch_modules.html)
* [Understanding ES6: Modules](https://leanpub.com/understandinges6/read#leanpub-auto-encapsulating-code-with-modules)

## Code Splitting

Instead of downloading the entire app before users can use it, code splitting allows you to split your code into small chunks which you can then load on demand.

This project setup supports code splitting via [dynamic `import()`](http://2ality.com/2017/01/import-operator.html#loading-code-on-demand). Its [proposal](https://github.com/tc39/proposal-dynamic-import) is in stage 3. The `import()` function-like form takes the module name as an argument and returns a [`Promise`](https://developer.mozilla.org/en-US/docs/Web/JavaScript/Reference/Global_Objects/Promise) which always resolves to the namespace object of the module.

Here is an example:

### `moduleA.js`

```js
const moduleA = 'Hello';

export { moduleA };
```
### `App.js`

```js
import React, { Component } from 'react';

class App extends Component {
  handleClick = () => {
    import('./moduleA')
      .then(({ moduleA }) => {
        // Use moduleA
      })
      .catch(err => {
        // Handle failure
      });
  };

  render() {
    return (
      <div>
        <button onClick={this.handleClick}>Load</button>
      </div>
    );
  }
}

export default App;
```

This will make `moduleA.js` and all its unique dependencies as a separate chunk that only loads after the user clicks the 'Load' button.

You can also use it with `async` / `await` syntax if you prefer it.

### With React Router

If you are using React Router check out [this tutorial](http://serverless-stack.com/chapters/code-splitting-in-create-react-app.html) on how to use code splitting with it. You can find the companion GitHub repository [here](https://github.com/AnomalyInnovations/serverless-stack-demo-client/tree/code-splitting-in-create-react-app).

Also check out the [Code Splitting](https://reactjs.org/docs/code-splitting.html) section in React documentation.

## Adding a Stylesheet

This project setup uses [Webpack](https://webpack.js.org/) for handling all assets. Webpack offers a custom way of “extending” the concept of `import` beyond JavaScript. To express that a JavaScript file depends on a CSS file, you need to **import the CSS from the JavaScript file**:

### `Button.css`

```css
.Button {
  padding: 20px;
}
```

### `Button.js`

```js
import React, { Component } from 'react';
import './Button.css'; // Tell Webpack that Button.js uses these styles

class Button extends Component {
  render() {
    // You can use them as regular CSS styles
    return <div className="Button" />;
  }
}
```

**This is not required for React** but many people find this feature convenient. You can read about the benefits of this approach [here](https://medium.com/seek-ui-engineering/block-element-modifying-your-javascript-components-d7f99fcab52b). However you should be aware that this makes your code less portable to other build tools and environments than Webpack.

In development, expressing dependencies this way allows your styles to be reloaded on the fly as you edit them. In production, all CSS files will be concatenated into a single minified `.css` file in the build output.

If you are concerned about using Webpack-specific semantics, you can put all your CSS right into `src/index.css`. It would still be imported from `src/index.js`, but you could always remove that import if you later migrate to a different build tool.

## Post-Processing CSS

This project setup minifies your CSS and adds vendor prefixes to it automatically through [Autoprefixer](https://github.com/postcss/autoprefixer) so you don’t need to worry about it.

For example, this:

```css
.App {
  display: flex;
  flex-direction: row;
  align-items: center;
}
```

becomes this:

```css
.App {
  display: -webkit-box;
  display: -ms-flexbox;
  display: flex;
  -webkit-box-orient: horizontal;
  -webkit-box-direction: normal;
      -ms-flex-direction: row;
          flex-direction: row;
  -webkit-box-align: center;
      -ms-flex-align: center;
          align-items: center;
}
```

If you need to disable autoprefixing for some reason, [follow this section](https://github.com/postcss/autoprefixer#disabling).

## Adding a CSS Preprocessor (Sass, Less etc.)

Generally, we recommend that you don’t reuse the same CSS classes across different components. For example, instead of using a `.Button` CSS class in `<AcceptButton>` and `<RejectButton>` components, we recommend creating a `<Button>` component with its own `.Button` styles, that both `<AcceptButton>` and `<RejectButton>` can render (but [not inherit](https://facebook.github.io/react/docs/composition-vs-inheritance.html)).

Following this rule often makes CSS preprocessors less useful, as features like mixins and nesting are replaced by component composition. You can, however, integrate a CSS preprocessor if you find it valuable. In this walkthrough, we will be using Sass, but you can also use Less, or another alternative.

First, let’s install the command-line interface for Sass:

```sh
npm install --save node-sass-chokidar
```

Alternatively you may use `yarn`:

```sh
yarn add node-sass-chokidar
```

Then in `package.json`, add the following lines to `scripts`:

```diff
   "scripts": {
+    "build-css": "node-sass-chokidar src/ -o src/",
+    "watch-css": "npm run build-css && node-sass-chokidar src/ -o src/ --watch --recursive",
     "start": "react-scripts start",
     "build": "react-scripts build",
     "test": "react-scripts test --env=jsdom",
```

>Note: To use a different preprocessor, replace `build-css` and `watch-css` commands according to your preprocessor’s documentation.

Now you can rename `src/App.css` to `src/App.scss` and run `npm run watch-css`. The watcher will find every Sass file in `src` subdirectories, and create a corresponding CSS file next to it, in our case overwriting `src/App.css`. Since `src/App.js` still imports `src/App.css`, the styles become a part of your application. You can now edit `src/App.scss`, and `src/App.css` will be regenerated.

To share variables between Sass files, you can use Sass imports. For example, `src/App.scss` and other component style files could include `@import "./shared.scss";` with variable definitions.

To enable importing files without using relative paths, you can add the  `--include-path` option to the command in `package.json`.

```
"build-css": "node-sass-chokidar --include-path ./src --include-path ./node_modules src/ -o src/",
"watch-css": "npm run build-css && node-sass-chokidar --include-path ./src --include-path ./node_modules src/ -o src/ --watch --recursive",
```

This will allow you to do imports like

```scss
@import 'styles/_colors.scss'; // assuming a styles directory under src/
@import 'nprogress/nprogress'; // importing a css file from the nprogress node module
```

At this point you might want to remove all CSS files from the source control, and add `src/**/*.css` to your `.gitignore` file. It is generally a good practice to keep the build products outside of the source control.

As a final step, you may find it convenient to run `watch-css` automatically with `npm start`, and run `build-css` as a part of `npm run build`. You can use the `&&` operator to execute two scripts sequentially. However, there is no cross-platform way to run two scripts in parallel, so we will install a package for this:

```sh
npm install --save npm-run-all
```

Alternatively you may use `yarn`:

```sh
yarn add npm-run-all
```

Then we can change `start` and `build` scripts to include the CSS preprocessor commands:

```diff
   "scripts": {
     "build-css": "node-sass-chokidar src/ -o src/",
     "watch-css": "npm run build-css && node-sass-chokidar src/ -o src/ --watch --recursive",
-    "start": "react-scripts-ts start",
-    "build": "react-scripts-ts build",
+    "start-js": "react-scripts-ts start",
+    "start": "npm-run-all -p watch-css start-js",
+    "build": "npm run build-css && react-scripts-ts build",
     "test": "react-scripts test --env=jsdom",
     "eject": "react-scripts eject"
   }
```

Now running `npm start` and `npm run build` also builds Sass files.

**Why `node-sass-chokidar`?**

`node-sass` has been reported as having the following issues:

- `node-sass --watch` has been reported to have *performance issues* in certain conditions when used in a virtual machine or with docker.

- Infinite styles compiling [#1939](https://github.com/facebookincubator/create-react-app/issues/1939)

- `node-sass` has been reported as having issues with detecting new files in a directory [#1891](https://github.com/sass/node-sass/issues/1891)

 `node-sass-chokidar` is used here as it addresses these issues.

## Adding Images, Fonts, and Files

With Webpack, using static assets like images and fonts works similarly to CSS.

You can **`import` a file right in a TypeScript module**. This tells Webpack to include that file in the bundle. Unlike CSS imports, importing a file gives you a string value. This value is the final path you can reference in your code, e.g. as the `src` attribute of an image or the `href` of a link to a PDF.

To reduce the number of requests to the server, importing images that are less than 10,000 bytes returns a [data URI](https://developer.mozilla.org/en-US/docs/Web/HTTP/Basics_of_HTTP/Data_URIs) instead of a path. This applies to the following file extensions: bmp, gif, jpg, jpeg, and png. SVG files are excluded due to [#1153](https://github.com/facebookincubator/create-react-app/issues/1153).

Before getting started, you must define each type of asset as a valid module format. Otherwise, the TypeScript compiler will generate an error like this:

>Cannot find module './logo.png'.

To import asset files in TypeScript, create a new type definition file in your project, and name it something like `assets.d.ts`. Then, add a line for each type of asset that you need to import:

```ts
declare module "*.gif";
declare module "*.jpg";
declare module "*.jpeg";
declare module "*.png";
declare module "*.svg";
```
(you'll have to restart the compiler in order the changes to take place)

In this case, we've added several image file extensions as valid module formats.

Now that the compiler is configured, here is an example of importing an image file:

```js
import React from 'react';
import logo from './logo.svg'; // Tell Webpack this JS file uses this image

console.log(logo); // /logo.84287d09.png

function Header() {
  // Import result is the URL of your image
  return <img src={logo} alt="Logo" />;
}

export default Header;
```

This ensures that when the project is built, Webpack will correctly move the images into the build folder, and provide us with correct paths.

This works in CSS too:

```css
.Logo {
  background-image: url(./logo.png);
}
```

Webpack finds all relative module references in CSS (they start with `./`) and replaces them with the final paths from the compiled bundle. If you make a typo or accidentally delete an important file, you will see a compilation error, just like when you import a non-existent JavaScript module. The final filenames in the compiled bundle are generated by Webpack from content hashes. If the file content changes in the future, Webpack will give it a different name in production so you don’t need to worry about long-term caching of assets.

Please be advised that this is also a custom feature of Webpack.

**It is not required for React** but many people enjoy it (and React Native uses a similar mechanism for images).<br>
An alternative way of handling static assets is described in the next section.

## Using the `public` Folder

>Note: this feature is available with `react-scripts@0.5.0` and higher.

### Changing the HTML

The `public` folder contains the HTML file so you can tweak it, for example, to [set the page title](#changing-the-page-title).
The `<script>` tag with the compiled code will be added to it automatically during the build process.

### Adding Assets Outside of the Module System

You can also add other assets to the `public` folder.

Note that we normally encourage you to `import` assets in JavaScript files instead.
For example, see the sections on [adding a stylesheet](#adding-a-stylesheet) and [adding images and fonts](#adding-images-fonts-and-files).
This mechanism provides a number of benefits:

* Scripts and stylesheets get minified and bundled together to avoid extra network requests.
* Missing files cause compilation errors instead of 404 errors for your users.
* Result filenames include content hashes so you don’t need to worry about browsers caching their old versions.

However there is an **escape hatch** that you can use to add an asset outside of the module system.

If you put a file into the `public` folder, it will **not** be processed by Webpack. Instead it will be copied into the build folder untouched.   To reference assets in the `public` folder, you need to use a special variable called `PUBLIC_URL`.

Inside `index.html`, you can use it like this:

```html
<link rel="shortcut icon" href="%PUBLIC_URL%/favicon.ico">
```

Only files inside the `public` folder will be accessible by `%PUBLIC_URL%` prefix. If you need to use a file from `src` or `node_modules`, you’ll have to copy it there to explicitly specify your intention to make this file a part of the build.

When you run `npm run build`, Create React App will substitute `%PUBLIC_URL%` with a correct absolute path so your project works even if you use client-side routing or host it at a non-root URL.

In JavaScript code, you can use `process.env.PUBLIC_URL` for similar purposes:

```js
render() {
  // Note: this is an escape hatch and should be used sparingly!
  // Normally we recommend using `import` for getting asset URLs
  // as described in “Adding Images and Fonts” above this section.
  return <img src={process.env.PUBLIC_URL + '/img/logo.png'} />;
}
```

Keep in mind the downsides of this approach:

* None of the files in `public` folder get post-processed or minified.
* Missing files will not be called at compilation time, and will cause 404 errors for your users.
* Result filenames won’t include content hashes so you’ll need to add query arguments or rename them every time they change.

### When to Use the `public` Folder

Normally we recommend importing [stylesheets](#adding-a-stylesheet), [images, and fonts](#adding-images-fonts-and-files) from JavaScript.
The `public` folder is useful as a workaround for a number of less common cases:

* You need a file with a specific name in the build output, such as [`manifest.webmanifest`](https://developer.mozilla.org/en-US/docs/Web/Manifest).
* You have thousands of images and need to dynamically reference their paths.
* You want to include a small script like [`pace.js`](http://github.hubspot.com/pace/docs/welcome/) outside of the bundled code.
* Some library may be incompatible with Webpack and you have no other option but to include it as a `<script>` tag.

Note that if you add a `<script>` that declares global variables, you also need to read the next section on using them.

## Using Global Variables

When you include a script in the HTML file that defines global variables and try to use one of these variables in the code, the linter will complain because it cannot see the definition of the variable.

You can avoid this by reading the global variable explicitly from the `window` object, for example:

```js
const $ = window.$;
```

This makes it obvious you are using a global variable intentionally rather than because of a typo.

Alternatively, you can force the linter to ignore any line by adding `// eslint-disable-line` after it.

## Adding Bootstrap

You don’t have to use [React Bootstrap](https://react-bootstrap.github.io) together with React but it is a popular library for integrating Bootstrap with React apps. If you need it, you can integrate it with Create React App by following these steps:

Install React Bootstrap and Bootstrap from npm. React Bootstrap does not include Bootstrap CSS so this needs to be installed as well:

```sh
npm install --save react-bootstrap bootstrap@3
```

Alternatively you may use `yarn`:

```sh
yarn add react-bootstrap bootstrap@3
```

Import Bootstrap CSS and optionally Bootstrap theme CSS in the beginning of your ```src/index.js``` file:

```js
import 'bootstrap/dist/css/bootstrap.css';
import 'bootstrap/dist/css/bootstrap-theme.css';
// Put any other imports below so that CSS from your
// components takes precedence over default styles.
```

Import required React Bootstrap components within ```src/App.js``` file or your custom component files:

```js
import { Navbar, Jumbotron, Button } from 'react-bootstrap';
```

Now you are ready to use the imported React Bootstrap components within your component hierarchy defined in the render method. Here is an example [`App.js`](https://gist.githubusercontent.com/gaearon/85d8c067f6af1e56277c82d19fd4da7b/raw/6158dd991b67284e9fc8d70b9d973efe87659d72/App.js) redone using React Bootstrap.

### Using a Custom Theme

Sometimes you might need to tweak the visual styles of Bootstrap (or equivalent package).<br>
We suggest the following approach:

* Create a new package that depends on the package you wish to customize, e.g. Bootstrap.
* Add the necessary build steps to tweak the theme, and publish your package on npm.
* Install your own theme npm package as a dependency of your app.

Here is an example of adding a [customized Bootstrap](https://medium.com/@tacomanator/customizing-create-react-app-aa9ffb88165) that follows these steps.

## Adding Flow

Flow is a static type checker that helps you write code with fewer bugs. Check out this [introduction to using static types in JavaScript](https://medium.com/@preethikasireddy/why-use-static-types-in-javascript-part-1-8382da1e0adb) if you are new to this concept.

Recent versions of [Flow](http://flowtype.org/) work with Create React App projects out of the box.

To add Flow to a Create React App project, follow these steps:

1. Run `npm install --save flow-bin` (or `yarn add flow-bin`).
2. Add `"flow": "flow"` to the `scripts` section of your `package.json`.
3. Run `npm run flow init` (or `yarn flow init`) to create a [`.flowconfig` file](https://flowtype.org/docs/advanced-configuration.html) in the root directory.
4. Add `// @flow` to any files you want to type check (for example, to `src/App.js`).

Now you can run `npm run flow` (or `yarn flow`) to check the files for type errors.
You can optionally use an IDE like [Nuclide](https://nuclide.io/docs/languages/flow/) for a better integrated experience.
In the future we plan to integrate it into Create React App even more closely.

To learn more about Flow, check out [its documentation](https://flowtype.org/).

## Adding a Router

Create React App doesn't prescribe a specific routing solution, but [React Router](https://reacttraining.com/react-router/) is the most popular one.

To add it, run:

```sh
npm install --save react-router-dom
```

Alternatively you may use `yarn`:

```sh
yarn add react-router-dom
```

To try it, delete all the code in `src/App.js` and replace it with any of the examples on its website. The [Basic Example](https://reacttraining.com/react-router/web/example/basic) is a good place to get started.

Note that [you may need to configure your production server to support client-side routing](#serving-apps-with-client-side-routing) before deploying your app.

## Adding Custom Environment Variables

>Note: this feature is available with `react-scripts@0.2.3` and higher.

Your project can consume variables declared in your environment as if they were declared locally in your JS files. By
default you will have `NODE_ENV` defined for you, and any other environment variables starting with
`REACT_APP_`.

**The environment variables are embedded during the build time**. Since Create React App produces a static HTML/CSS/JS bundle, it can’t possibly read them at runtime. To read them at runtime, you would need to load HTML into memory on the server and replace placeholders in runtime, just like [described here](#injecting-data-from-the-server-into-the-page). Alternatively you can rebuild the app on the server anytime you change them.

>Note: You must create custom environment variables beginning with `REACT_APP_`. Any other variables except `NODE_ENV` will be ignored to avoid accidentally [exposing a private key on the machine that could have the same name](https://github.com/facebookincubator/create-react-app/issues/865#issuecomment-252199527). Changing any environment variables will require you to restart the development server if it is running.

These environment variables will be defined for you on `process.env`. For example, having an environment
variable named `REACT_APP_SECRET_CODE` will be exposed in your JS as `process.env.REACT_APP_SECRET_CODE`.

There is also a special built-in environment variable called `NODE_ENV`. You can read it from `process.env.NODE_ENV`. When you run `npm start`, it is always equal to `'development'`, when you run `npm test` it is always equal to `'test'`, and when you run `npm run build` to make a production bundle, it is always equal to `'production'`. **You cannot override `NODE_ENV` manually.** This prevents developers from accidentally deploying a slow development build to production.

These environment variables can be useful for displaying information conditionally based on where the project is
deployed or consuming sensitive data that lives outside of version control.

First, you need to have environment variables defined. For example, let’s say you wanted to consume a secret defined
in the environment inside a `<form>`:

```jsx
render() {
  return (
    <div>
      <small>You are running this application in <b>{process.env.NODE_ENV}</b> mode.</small>
      <form>
        <input type="hidden" defaultValue={process.env.REACT_APP_SECRET_CODE} />
      </form>
    </div>
  );
}
```

During the build, `process.env.REACT_APP_SECRET_CODE` will be replaced with the current value of the `REACT_APP_SECRET_CODE` environment variable. Remember that the `NODE_ENV` variable will be set for you automatically.

When you load the app in the browser and inspect the `<input>`, you will see its value set to `abcdef`, and the bold text will show the environment provided when using `npm start`:

```html
<div>
  <small>You are running this application in <b>development</b> mode.</small>
  <form>
    <input type="hidden" value="abcdef" />
  </form>
</div>
```

The above form is looking for a variable called `REACT_APP_SECRET_CODE` from the environment. In order to consume this
value, we need to have it defined in the environment. This can be done using two ways: either in your shell or in
a `.env` file. Both of these ways are described in the next few sections.

Having access to the `NODE_ENV` is also useful for performing actions conditionally:

```js
if (process.env.NODE_ENV !== 'production') {
  analytics.disable();
}
```

When you compile the app with `npm run build`, the minification step will strip out this condition, and the resulting bundle will be smaller.

### Referencing Environment Variables in the HTML

>Note: this feature is available with `react-scripts@0.9.0` and higher.

You can also access the environment variables starting with `REACT_APP_` in the `public/index.html`. For example:

```html
<title>%REACT_APP_WEBSITE_NAME%</title>
```

Note that the caveats from the above section apply:

* Apart from a few built-in variables (`NODE_ENV` and `PUBLIC_URL`), variable names must start with `REACT_APP_` to work.
* The environment variables are injected at build time. If you need to inject them at runtime, [follow this approach instead](#generating-dynamic-meta-tags-on-the-server).

### Adding Temporary Environment Variables In Your Shell

Defining environment variables can vary between OSes. It’s also important to know that this manner is temporary for the
life of the shell session.

#### Windows (cmd.exe)

```cmd
set "REACT_APP_SECRET_CODE=abcdef" && npm start
```

(Note: Quotes around the variable assignment are required to avoid a trailing whitespace.)

#### Windows (Powershell)

```Powershell
($env:REACT_APP_SECRET_CODE = "abcdef") -and (npm start)
```

#### Linux, macOS (Bash)

```bash
REACT_APP_SECRET_CODE=abcdef npm start
```

### Adding Development Environment Variables In `.env`

>Note: this feature is available with `react-scripts@0.5.0` and higher.

To define permanent environment variables, create a file called `.env` in the root of your project:

```
REACT_APP_SECRET_CODE=abcdef
```
>Note: You must create custom environment variables beginning with `REACT_APP_`. Any other variables except `NODE_ENV` will be ignored to avoid [accidentally exposing a private key on the machine that could have the same name](https://github.com/facebookincubator/create-react-app/issues/865#issuecomment-252199527). Changing any environment variables will require you to restart the development server if it is running.

`.env` files **should be** checked into source control (with the exclusion of `.env*.local`).

#### What other `.env` files are can be used?

>Note: this feature is **available with `react-scripts@1.0.0` and higher**.

* `.env`: Default.
* `.env.local`: Local overrides. **This file is loaded for all environments except test.**
* `.env.development`, `.env.test`, `.env.production`: Environment-specific settings.
* `.env.development.local`, `.env.test.local`, `.env.production.local`: Local overrides of environment-specific settings.

Files on the left have more priority than files on the right:

* `npm start`: `.env.development.local`, `.env.development`, `.env.local`, `.env`
* `npm run build`: `.env.production.local`, `.env.production`, `.env.local`, `.env`
* `npm test`: `.env.test.local`, `.env.test`, `.env` (note `.env.local` is missing)

These variables will act as the defaults if the machine does not explicitly set them.<br>
Please refer to the [dotenv documentation](https://github.com/motdotla/dotenv) for more details.

>Note: If you are defining environment variables for development, your CI and/or hosting platform will most likely need
these defined as well. Consult their documentation how to do this. For example, see the documentation for [Travis CI](https://docs.travis-ci.com/user/environment-variables/) or [Heroku](https://devcenter.heroku.com/articles/config-vars).

#### Expanding Environment Variables In `.env`

>Note: this feature is available with `react-scripts@1.1.0` and higher.

Expand variables already on your machine for use in your `.env` file (using [dotenv-expand](https://github.com/motdotla/dotenv-expand)).

For example, to get the environment variable `npm_package_version`:

```
REACT_APP_VERSION=$npm_package_version
# also works:
# REACT_APP_VERSION=${npm_package_version}
```

Or expand variables local to the current `.env` file:

```
DOMAIN=www.example.com
REACT_APP_FOO=$DOMAIN/foo
REACT_APP_BAR=$DOMAIN/bar
```

## Can I Use Decorators?

Many popular libraries use [decorators](https://medium.com/google-developers/exploring-es7-decorators-76ecb65fb841) in their documentation.<br>
Create React App doesn’t support decorator syntax at the moment because:

* It is an experimental proposal and is subject to change.
* The current specification version is not officially supported by Babel.
* If the specification changes, we won’t be able to write a codemod because we don’t use them internally at Facebook.

However in many cases you can rewrite decorator-based code without decorators just as fine.<br>
Please refer to these two threads for reference:

* [#214](https://github.com/facebookincubator/create-react-app/issues/214)
* [#411](https://github.com/facebookincubator/create-react-app/issues/411)

Create React App will add decorator support when the specification advances to a stable stage.

## Fetching Data with AJAX Requests

React doesn't prescribe a specific approach to data fetching, but people commonly use either a library like [axios](https://github.com/axios/axios) or the [`fetch()` API](https://developer.mozilla.org/en-US/docs/Web/API/Fetch_API) provided by the browser. Conveniently, Create React App includes a polyfill for `fetch()` so you can use it without worrying about the browser support.

The global `fetch` function allows to easily makes AJAX requests. It takes in a URL as an input and returns a `Promise` that resolves to a `Response` object. You can find more information about `fetch` [here](https://developer.mozilla.org/en-US/docs/Web/API/Fetch_API/Using_Fetch).

This project also includes a [Promise polyfill](https://github.com/then/promise) which provides a full implementation of Promises/A+. A Promise represents the eventual result of an asynchronous operation, you can find more information about Promises [here](https://www.promisejs.org/) and [here](https://developer.mozilla.org/en-US/docs/Web/JavaScript/Reference/Global_Objects/Promise). Both axios and `fetch()` use Promises under the hood. You can also use the [`async / await`](https://davidwalsh.name/async-await) syntax to reduce the callback nesting.

You can learn more about making AJAX requests from React components in [the FAQ entry on the React website](https://reactjs.org/docs/faq-ajax.html).

## Integrating with an API Backend

These tutorials will help you to integrate your app with an API backend running on another port,
using `fetch()` to access it.

### Node
Check out [this tutorial](https://www.fullstackreact.com/articles/using-create-react-app-with-a-server/).
You can find the companion GitHub repository [here](https://github.com/fullstackreact/food-lookup-demo).

### Ruby on Rails

Check out [this tutorial](https://www.fullstackreact.com/articles/how-to-get-create-react-app-to-work-with-your-rails-api/).
You can find the companion GitHub repository [here](https://github.com/fullstackreact/food-lookup-demo-rails).

## Proxying API Requests in Development

>Note: this feature is available with `react-scripts@0.2.3` and higher.

People often serve the front-end React app from the same host and port as their backend implementation.<br>
For example, a production setup might look like this after the app is deployed:

```
/             - static server returns index.html with React app
/todos        - static server returns index.html with React app
/api/todos    - server handles any /api/* requests using the backend implementation
```

Such setup is **not** required. However, if you **do** have a setup like this, it is convenient to write requests like `fetch('/api/todos')` without worrying about redirecting them to another host or port during development.

To tell the development server to proxy any unknown requests to your API server in development, add a `proxy` field to your `package.json`, for example:

```js
  "proxy": "http://localhost:4000",
```

This way, when you `fetch('/api/todos')` in development, the development server will recognize that it’s not a static asset, and will proxy your request to `http://localhost:4000/api/todos` as a fallback. The development server will only attempt to send requests without a `text/html` accept header to the proxy.

Conveniently, this avoids [CORS issues](http://stackoverflow.com/questions/21854516/understanding-ajax-cors-and-security-considerations) and error messages like this in development:

```
Fetch API cannot load http://localhost:4000/api/todos. No 'Access-Control-Allow-Origin' header is present on the requested resource. Origin 'http://localhost:3000' is therefore not allowed access. If an opaque response serves your needs, set the request's mode to 'no-cors' to fetch the resource with CORS disabled.
```

Keep in mind that `proxy` only has effect in development (with `npm start`), and it is up to you to ensure that URLs like `/api/todos` point to the right thing in production. You don’t have to use the `/api` prefix. Any unrecognized request without a `text/html` accept header will be redirected to the specified `proxy`.

The `proxy` option supports HTTP, HTTPS and WebSocket connections.<br>
If the `proxy` option is **not** flexible enough for you, alternatively you can:

* [Configure the proxy yourself](#configuring-the-proxy-manually)
* Enable CORS on your server ([here’s how to do it for Express](http://enable-cors.org/server_expressjs.html)).
* Use [environment variables](#adding-custom-environment-variables) to inject the right server host and port into your app.

### "Invalid Host Header" Errors After Configuring Proxy

When you enable the `proxy` option, you opt into a more strict set of host checks. This is necessary because leaving the backend open to remote hosts makes your computer vulnerable to DNS rebinding attacks. The issue is explained in [this article](https://medium.com/webpack/webpack-dev-server-middleware-security-issues-1489d950874a) and [this issue](https://github.com/webpack/webpack-dev-server/issues/887).

This shouldn’t affect you when developing on `localhost`, but if you develop remotely like [described here](https://github.com/facebookincubator/create-react-app/issues/2271), you will see this error in the browser after enabling the `proxy` option:

>Invalid Host header

To work around it, you can specify your public development host in a file called `.env.development` in the root of your project:

```
HOST=mypublicdevhost.com
```

If you restart the development server now and load the app from the specified host, it should work.

If you are still having issues or if you’re using a more exotic environment like a cloud editor, you can bypass the host check completely by adding a line to `.env.development.local`. **Note that this is dangerous and exposes your machine to remote code execution from malicious websites:**

```
# NOTE: THIS IS DANGEROUS!
# It exposes your machine to attacks from the websites you visit.
DANGEROUSLY_DISABLE_HOST_CHECK=true
```

We don’t recommend this approach.

### Configuring the Proxy Manually

>Note: this feature is available with `react-scripts@1.0.0` and higher.

If the `proxy` option is **not** flexible enough for you, you can specify an object in the following form (in `package.json`).<br>
You may also specify any configuration value [`http-proxy-middleware`](https://github.com/chimurai/http-proxy-middleware#options) or [`http-proxy`](https://github.com/nodejitsu/node-http-proxy#options) supports.
```js
{
  // ...
  "proxy": {
    "/api": {
      "target": "<url>",
      "ws": true
      // ...
    }
  }
  // ...
}
```

All requests matching this path will be proxies, no exceptions. This includes requests for `text/html`, which the standard `proxy` option does not proxy.

If you need to specify multiple proxies, you may do so by specifying additional entries.
You may also narrow down matches using `*` and/or `**`, to match the path exactly or any subpath.
```js
{
  // ...
  "proxy": {
    // Matches any request starting with /api
    "/api": {
      "target": "<url_1>",
      "ws": true
      // ...
    },
    // Matches any request starting with /foo
    "/foo": {
      "target": "<url_2>",
      "ssl": true,
      "pathRewrite": {
        "^/foo": "/foo/beta"
      }
      // ...
    },
    // Matches /bar/abc.html but not /bar/sub/def.html
    "/bar/*.html": {
      "target": "<url_3>",
      // ...
    },
    // Matches /baz/abc.html and /baz/sub/def.html
    "/baz/**/*.html": {
      "target": "<url_4>"
      // ...
    }
  }
  // ...
}
```

### Configuring a WebSocket Proxy

When setting up a WebSocket proxy, there are a some extra considerations to be aware of.

If you’re using a WebSocket engine like [Socket.io](https://socket.io/), you must have a Socket.io server running that you can use as the proxy target. Socket.io will not work with a standard WebSocket server. Specifically, don't expect Socket.io to work with [the websocket.org echo test](http://websocket.org/echo.html).

There’s some good documentation available for [setting up a Socket.io server](https://socket.io/docs/).

Standard WebSockets **will** work with a standard WebSocket server as well as the websocket.org echo test. You can use libraries like [ws](https://github.com/websockets/ws) for the server, with [native WebSockets in the browser](https://developer.mozilla.org/en-US/docs/Web/API/WebSocket).

Either way, you can proxy WebSocket requests manually in `package.json`:

```js
{
  // ...
  "proxy": {
    "/socket": {
      // Your compatible WebSocket server
      "target": "ws://<socket_url>",
      // Tell http-proxy-middleware that this is a WebSocket proxy.
      // Also allows you to proxy WebSocket requests without an additional HTTP request
      // https://github.com/chimurai/http-proxy-middleware#external-websocket-upgrade
      "ws": true
      // ...
    }
  }
  // ...
}
```

## Using HTTPS in Development

>Note: this feature is available with `react-scripts@0.4.0` and higher.

You may require the dev server to serve pages over HTTPS. One particular case where this could be useful is when using [the "proxy" feature](#proxying-api-requests-in-development) to proxy requests to an API server when that API server is itself serving HTTPS.

To do this, set the `HTTPS` environment variable to `true`, then start the dev server as usual with `npm start`:

#### Windows (cmd.exe)

```cmd
set HTTPS=true&&npm start
```

#### Windows (Powershell)

```Powershell
($env:HTTPS = $true) -and (npm start)
```

(Note: the lack of whitespace is intentional.)

#### Linux, macOS (Bash)

```bash
HTTPS=true npm start
```

Note that the server will use a self-signed certificate, so your web browser will almost definitely display a warning upon accessing the page.

## Generating Dynamic `<meta>` Tags on the Server

Since Create React App doesn’t support server rendering, you might be wondering how to make `<meta>` tags dynamic and reflect the current URL. To solve this, we recommend to add placeholders into the HTML, like this:

```html
<!doctype html>
<html lang="en">
  <head>
    <meta property="og:title" content="__OG_TITLE__">
    <meta property="og:description" content="__OG_DESCRIPTION__">
```

Then, on the server, regardless of the backend you use, you can read `index.html` into memory and replace `__OG_TITLE__`, `__OG_DESCRIPTION__`, and any other placeholders with values depending on the current URL. Just make sure to sanitize and escape the interpolated values so that they are safe to embed into HTML!

If you use a Node server, you can even share the route matching logic between the client and the server. However duplicating it also works fine in simple cases.

## Pre-Rendering into Static HTML Files

If you’re hosting your `build` with a static hosting provider you can use [react-snapshot](https://www.npmjs.com/package/react-snapshot) to generate HTML pages for each route, or relative link, in your application. These pages will then seamlessly become active, or “hydrated”, when the JavaScript bundle has loaded.

There are also opportunities to use this outside of static hosting, to take the pressure off the server when generating and caching routes.

The primary benefit of pre-rendering is that you get the core content of each page _with_ the HTML payload—regardless of whether or not your JavaScript bundle successfully downloads. It also increases the likelihood that each route of your application will be picked up by search engines.

You can read more about [zero-configuration pre-rendering (also called snapshotting) here](https://medium.com/superhighfives/an-almost-static-stack-6df0a2791319).

## Injecting Data from the Server into the Page

Similarly to the previous section, you can leave some placeholders in the HTML that inject global variables, for example:

```js
<!doctype html>
<html lang="en">
  <head>
    <script>
      window.SERVER_DATA = __SERVER_DATA__;
    </script>
```

Then, on the server, you can replace `__SERVER_DATA__` with a JSON of real data right before sending the response. The client code can then read `window.SERVER_DATA` to use it. **Make sure to [sanitize the JSON before sending it to the client](https://medium.com/node-security/the-most-common-xss-vulnerability-in-react-js-applications-2bdffbcc1fa0) as it makes your app vulnerable to XSS attacks.**

## Running Tests

>Note: this feature is available with `react-scripts@0.3.0` and higher.<br>
>[Read the migration guide to learn how to enable it in older projects!](https://github.com/facebookincubator/create-react-app/blob/master/CHANGELOG.md#migrating-from-023-to-030)

Create React App uses [Jest](https://facebook.github.io/jest/) as its test runner. To prepare for this integration, we did a [major revamp](https://facebook.github.io/jest/blog/2016/09/01/jest-15.html) of Jest so if you heard bad things about it years ago, give it another try.

Jest is a Node-based runner. This means that the tests always run in a Node environment and not in a real browser. This lets us enable fast iteration speed and prevent flakiness.

While Jest provides browser globals such as `window` thanks to [jsdom](https://github.com/tmpvar/jsdom), they are only approximations of the real browser behavior. Jest is intended to be used for unit tests of your logic and your components rather than the DOM quirks.

We recommend that you use a separate tool for browser end-to-end tests if you need them. They are beyond the scope of Create React App.

### Filename Conventions

Jest will look for test files with any of the following popular naming conventions:

* Files with `.js` suffix in `__tests__` folders.
* Files with `.test.js` suffix.
* Files with `.spec.js` suffix.

The `.test.js` / `.spec.js` files (or the `__tests__` folders) can be located at any depth under the `src` top level folder.

We recommend to put the test files (or `__tests__` folders) next to the code they are testing so that relative imports appear shorter. For example, if `App.test.js` and `App.js` are in the same folder, the test just needs to `import App from './App'` instead of a long relative path. Colocation also helps find tests more quickly in larger projects.

### Command Line Interface

When you run `npm test`, Jest will launch in the watch mode. Every time you save a file, it will re-run the tests, just like `npm start` recompiles the code.

The watcher includes an interactive command-line interface with the ability to run all tests, or focus on a search pattern. It is designed this way so that you can keep it open and enjoy fast re-runs. You can learn the commands from the “Watch Usage” note that the watcher prints after every run:

![Jest watch mode](http://facebook.github.io/jest/img/blog/15-watch.gif)

### Version Control Integration

By default, when you run `npm test`, Jest will only run the tests related to files changed since the last commit. This is an optimization designed to make your tests run fast regardless of how many tests you have. However it assumes that you don’t often commit the code that doesn’t pass the tests.

Jest will always explicitly mention that it only ran tests related to the files changed since the last commit. You can also press `a` in the watch mode to force Jest to run all tests.

Jest will always run all tests on a [continuous integration](#continuous-integration) server or if the project is not inside a Git or Mercurial repository.

### Writing Tests

To create tests, add `it()` (or `test()`) blocks with the name of the test and its code. You may optionally wrap them in `describe()` blocks for logical grouping but this is neither required nor recommended.

Jest provides a built-in `expect()` global function for making assertions. A basic test could look like this:

```js
import sum from './sum';

it('sums numbers', () => {
  expect(sum(1, 2)).toEqual(3);
  expect(sum(2, 2)).toEqual(4);
});
```

All `expect()` matchers supported by Jest are [extensively documented here](http://facebook.github.io/jest/docs/expect.html).<br>
You can also use [`jest.fn()` and `expect(fn).toBeCalled()`](http://facebook.github.io/jest/docs/expect.html#tohavebeencalled) to create “spies” or mock functions.

### Testing Components

There is a broad spectrum of component testing techniques. They range from a “smoke test” verifying that a component renders without throwing, to shallow rendering and testing some of the output, to full rendering and testing component lifecycle and state changes.

Different projects choose different testing tradeoffs based on how often components change, and how much logic they contain. If you haven’t decided on a testing strategy yet, we recommend that you start with creating simple smoke tests for your components:

```ts
import * as React from 'react';
import * as ReactDOM from 'react-dom';
import App from './App';

it('renders without crashing', () => {
  const div = document.createElement('div');
  ReactDOM.render(<App />, div);
});
```

<<<<<<< HEAD
This test mounts a component and makes sure that it didn’t throw during rendering. Tests like this provide a lot value with very little effort so they are great as a starting point, and this is the test you will find in `src/App.test.tsx`.
=======
This test mounts a component and makes sure that it didn’t throw during rendering. Tests like this provide a lot of value with very little effort so they are great as a starting point, and this is the test you will find in `src/App.test.js`.
>>>>>>> 0b1d6365

When you encounter bugs caused by changing components, you will gain a deeper insight into which parts of them are worth testing in your application. This might be a good time to introduce more specific tests asserting specific expected output or behavior.

If you’d like to test components in isolation from the child components they render, we recommend using [`shallow()` rendering API](http://airbnb.io/enzyme/docs/api/shallow.html) from [Enzyme](http://airbnb.io/enzyme/). To install it, run:

```sh
npm install --save-dev enzyme @types/enzyme enzyme-adapter-react-16 @types/enzyme-adapter-react-16 react-test-renderer @types/react-test-renderer
```

Alternatively you may use `yarn`:

```sh
yarn add --dev enzyme @types/enzyme enzyme-adapter-react-16 @types/enzyme-adapter-react-16 react-test-renderer @types/react-test-renderer
```

#### `src/setupTests.ts`
```ts
import * as Enzyme from 'enzyme';
import * as Adapter from 'enzyme-adapter-react-16';

Enzyme.configure({ adapter: new Adapter() });
```

<<<<<<< HEAD
You can write a smoke test with it too:
=======
>Note: Keep in mind that if you decide to "eject" before creating `src/setupTests.js`, the resulting `package.json` file won't contain any reference to it. [Read here](#initializing-test-environment) to learn how to add this after ejecting.

Now you can write a smoke test with it:
>>>>>>> 0b1d6365

```ts
import * as React from 'react';
import { shallow } from 'enzyme';
import App from './App';

it('renders without crashing', () => {
  shallow(<App />);
});
```

Unlike the previous smoke test using `ReactDOM.render()`, this test only renders `<App>` and doesn’t go deeper. For example, even if `<App>` itself renders a `<Button>` that throws, this test will pass. Shallow rendering is great for isolated unit tests, but you may still want to create some full rendering tests to ensure the components integrate correctly. Enzyme supports [full rendering with `mount()`](http://airbnb.io/enzyme/docs/api/mount.html), and you can also use it for testing state changes and component lifecycle.

You can read the [Enzyme documentation](http://airbnb.io/enzyme/) for more testing techniques. Enzyme documentation uses Chai and Sinon for assertions but you don’t have to use them because Jest provides built-in `expect()` and `jest.fn()` for spies.

Here is an example from Enzyme documentation that asserts specific output, rewritten to use Jest matchers:

```ts
import * as React from 'react';
import { shallow } from 'enzyme';
import App from './App';

it('renders welcome message', () => {
  const wrapper = shallow(<App />);
  const welcome = <h2>Welcome to React</h2>;
  // expect(wrapper.contains(welcome)).to.equal(true);
  expect(wrapper.contains(welcome)).toEqual(true);
});
```

All Jest matchers are [extensively documented here](http://facebook.github.io/jest/docs/expect.html).<br>
Nevertheless you can use a third-party assertion library like [Chai](http://chaijs.com/) if you want to, as described below.

Additionally, you might find [jest-enzyme](https://github.com/blainekasten/enzyme-matchers) helpful to simplify your tests with readable matchers. The above `contains` code can be written more simply with jest-enzyme.

```js
expect(wrapper).toContainReact(welcome)
```

To enable this, install `jest-enzyme`:

```sh
npm install --save jest-enzyme
```

Alternatively you may use `yarn`:

```sh
yarn add jest-enzyme
```

Import it in [`src/setupTests.ts`](#initializing-test-environment) to make its matchers available in every test:

```js
import 'jest-enzyme';
```

### Using Third Party Assertion Libraries

We recommend that you use `expect()` for assertions and `jest.fn()` for spies. If you are having issues with them please [file those against Jest](https://github.com/facebook/jest/issues/new), and we’ll fix them. We intend to keep making them better for React, supporting, for example, [pretty-printing React elements as JSX](https://github.com/facebook/jest/pull/1566).

However, if you are used to other libraries, such as [Chai](http://chaijs.com/) and [Sinon](http://sinonjs.org/), or if you have existing code using them that you’d like to port over, you can import them normally like this:

```js
import sinon from 'sinon';
import { expect } from 'chai';
```

and then use them in your tests like you normally do.

### Initializing Test Environment

>Note: this feature is available with `react-scripts@0.4.0` and higher.

If your app uses a browser API that you need to mock in your tests or if you just need a global setup before running your tests, add a `src/setupTests.ts` to your project. It will be automatically executed before running your tests.

For example:

#### `src/setupTests.ts`
```ts
const localStorageMock = {
  getItem: jest.fn(),
  setItem: jest.fn(),
  clear: jest.fn()
};
global.localStorage = localStorageMock
```

>Note: Keep in mind that if you decide to "eject" before creating `src/setupTests.js`, the resulting `package.json` file won't contain any reference to it, so you should manually create the property `setupTestFrameworkScriptFile` in the configuration for Jest, something like the following:

>```js
>"jest": {
>   // ...
>   "setupTestFrameworkScriptFile": "<rootDir>/src/setupTests.js"
>  }
>  ```

### Focusing and Excluding Tests

You can replace `it()` with `xit()` to temporarily exclude a test from being executed.<br>
Similarly, `fit()` lets you focus on a specific test without running any other tests.

### Coverage Reporting

Jest has an integrated coverage reporter that works well with ES6 and requires no configuration.<br>
Run `npm test -- --coverage` (note extra `--` in the middle) to include a coverage report like this:

![coverage report](http://i.imgur.com/5bFhnTS.png)

Note that tests run much slower with coverage so it is recommended to run it separately from your normal workflow.

### Continuous Integration

By default `npm test` runs the watcher with interactive CLI. However, you can force it to run tests once and finish the process by setting an environment variable called `CI`.

When creating a build of your application with `npm run build` linter warnings are not checked by default. Like `npm test`, you can force the build to perform a linter warning check by setting the environment variable `CI`. If any warnings are encountered then the build fails.

Popular CI servers already set the environment variable `CI` by default but you can do this yourself too:

### On CI servers
#### Travis CI

1. Following the [Travis Getting started](https://docs.travis-ci.com/user/getting-started/) guide for syncing your GitHub repository with Travis.  You may need to initialize some settings manually in your [profile](https://travis-ci.org/profile) page.
1. Add a `.travis.yml` file to your git repository.
```
language: node_js
node_js:
  - 6
cache:
  directories:
    - node_modules
script:
  - npm run build
  - npm test
```
1. Trigger your first build with a git push.
1. [Customize your Travis CI Build](https://docs.travis-ci.com/user/customizing-the-build/) if needed.

#### CircleCI

Follow [this article](https://medium.com/@knowbody/circleci-and-zeits-now-sh-c9b7eebcd3c1) to set up CircleCI with a Create React App project.

### On your own environment
##### Windows (cmd.exe)

```cmd
set CI=true&&npm test
```

```cmd
set CI=true&&npm run build
```

(Note: the lack of whitespace is intentional.)

##### Windows (Powershell)

```Powershell
($env:CI = $true) -and (npm test)
```

```Powershell
($env:CI = $true) -and (npm run build)
```

##### Linux, macOS (Bash)

```bash
CI=true npm test
```

```bash
CI=true npm run build
```

The test command will force Jest to run tests once instead of launching the watcher.

>  If you find yourself doing this often in development, please [file an issue](https://github.com/facebookincubator/create-react-app/issues/new) to tell us about your use case because we want to make watcher the best experience and are open to changing how it works to accommodate more workflows.

The build command will check for linter warnings and fail if any are found.

### Disabling jsdom

By default, the `package.json` of the generated project looks like this:

```js
  "scripts": {
    "start": "react-scripts start",
    "build": "react-scripts build",
    "test": "react-scripts test --env=jsdom"
```

If you know that none of your tests depend on [jsdom](https://github.com/tmpvar/jsdom), you can safely remove `--env=jsdom`, and your tests will run faster:

```diff
  "scripts": {
    "start": "react-scripts start",
    "build": "react-scripts build",
-   "test": "react-scripts test --env=jsdom"
+   "test": "react-scripts test"
```

To help you make up your mind, here is a list of APIs that **need jsdom**:

* Any browser globals like `window` and `document`
* [`ReactDOM.render()`](https://facebook.github.io/react/docs/top-level-api.html#reactdom.render)
* [`TestUtils.renderIntoDocument()`](https://facebook.github.io/react/docs/test-utils.html#renderintodocument) ([a shortcut](https://github.com/facebook/react/blob/34761cf9a252964abfaab6faf74d473ad95d1f21/src/test/ReactTestUtils.js#L83-L91) for the above)
* [`mount()`](http://airbnb.io/enzyme/docs/api/mount.html) in [Enzyme](http://airbnb.io/enzyme/index.html)

In contrast, **jsdom is not needed** for the following APIs:

* [`TestUtils.createRenderer()`](https://facebook.github.io/react/docs/test-utils.html#shallow-rendering) (shallow rendering)
* [`shallow()`](http://airbnb.io/enzyme/docs/api/shallow.html) in [Enzyme](http://airbnb.io/enzyme/index.html)

Finally, jsdom is also not needed for [snapshot testing](http://facebook.github.io/jest/blog/2016/07/27/jest-14.html).

### Snapshot Testing

Snapshot testing is a feature of Jest that automatically generates text snapshots of your components and saves them on the disk so if the UI output changes, you get notified without manually writing any assertions on the component output. [Read more about snapshot testing.](http://facebook.github.io/jest/blog/2016/07/27/jest-14.html)

### Editor Integration

If you use [Visual Studio Code](https://code.visualstudio.com), there is a [Jest extension](https://github.com/orta/vscode-jest) which works with Create React App out of the box. This provides a lot of IDE-like features while using a text editor: showing the status of a test run with potential fail messages inline, starting and stopping the watcher automatically, and offering one-click snapshot updates.

![VS Code Jest Preview](https://cloud.githubusercontent.com/assets/49038/20795349/a032308a-b7c8-11e6-9b34-7eeac781003f.png)

## Debugging Tests

There are various ways to setup a debugger for your Jest tests. We cover debugging in Chrome and [Visual Studio Code](https://code.visualstudio.com/).

>Note: debugging tests requires Node 8 or higher.

### Debugging Tests in Chrome

Add the following to the `scripts` section in your project's `package.json`
```json
"scripts": {
    "test:debug": "react-scripts --inspect-brk test --runInBand --env=jsdom"
  }
```
Place `debugger;` statements in any test and run:
```bash
$ npm run test:debug
```

This will start running your Jest tests, but pause before executing to allow a debugger to attach to the process.

Open the following in Chrome
```
about:inspect
```

After opening that link, the Chrome Developer Tools will be displayed. Select `inspect` on your process and a breakpoint will be set at the first line of the react script (this is done simply to give you time to open the developer tools and to prevent Jest from executing before you have time to do so). Click the button that looks like a "play" button in the upper right hand side of the screen to continue execution. When Jest executes the test that contains the debugger statement, execution will pause and you can examine the current scope and call stack.

>Note: the --runInBand cli option makes sure Jest runs test in the same process rather than spawning processes for individual tests. Normally Jest parallelizes test runs across processes but it is hard to debug many processes at the same time.

### Debugging Tests in Visual Studio Code

Debugging Jest tests is supported out of the box for [Visual Studio Code](https://code.visualstudio.com).

Use the following [`launch.json`](https://code.visualstudio.com/docs/editor/debugging#_launch-configurations) configuration file:
```
{
  "version": "0.2.0",
  "configurations": [
    {
      "name": "Debug CRA Tests",
      "type": "node",
      "request": "launch",
      "runtimeExecutable": "${workspaceRoot}/node_modules/.bin/react-scripts",      
      "args": [
        "test",
        "--runInBand",
        "--no-cache",
        "--env=jsdom"
      ],
      "cwd": "${workspaceRoot}",
      "protocol": "inspector",
      "console": "integratedTerminal",
      "internalConsoleOptions": "neverOpen"
    }
  ]
}
```

## Developing Components in Isolation

Usually, in an app, you have a lot of UI components, and each of them has many different states.
For an example, a simple button component could have following states:

* In a regular state, with a text label.
* In the disabled mode.
* In a loading state.

Usually, it’s hard to see these states without running a sample app or some examples.

Create React App doesn’t include any tools for this by default, but you can easily add [Storybook for React](https://storybook.js.org) ([source](https://github.com/storybooks/storybook)) or [React Styleguidist](https://react-styleguidist.js.org/) ([source](https://github.com/styleguidist/react-styleguidist)) to your project. **These are third-party tools that let you develop components and see all their states in isolation from your app**.

![Storybook for React Demo](http://i.imgur.com/7CIAWpB.gif)

You can also deploy your Storybook or style guide as a static app. This way, everyone in your team can view and review different states of UI components without starting a backend server or creating an account in your app.

### Getting Started with Storybook

Storybook is a development environment for React UI components. It allows you to browse a component library, view the different states of each component, and interactively develop and test components.

First, install the following npm package globally:

```sh
npm install -g @storybook/cli
```

Then, run the following command inside your app’s directory:

```sh
getstorybook
```

After that, follow the instructions on the screen.

Learn more about React Storybook:

* Screencast: [Getting Started with React Storybook](https://egghead.io/lessons/react-getting-started-with-react-storybook)
* [GitHub Repo](https://github.com/storybooks/storybook)
* [Documentation](https://storybook.js.org/basics/introduction/)
* [Snapshot Testing UI](https://github.com/storybooks/storybook/tree/master/addons/storyshots) with Storybook + addon/storyshot

### Getting Started with Styleguidist

Styleguidist combines a style guide, where all your components are presented on a single page with their props documentation and usage examples, with an environment for developing components in isolation, similar to Storybook. In Styleguidist you write examples in Markdown, where each code snippet is rendered as a live editable playground.

First, install Styleguidist:

```sh
npm install --save react-styleguidist
```

Alternatively you may use `yarn`:

```sh
yarn add react-styleguidist
```

Then, add these scripts to your `package.json`:

```diff
   "scripts": {
+    "styleguide": "styleguidist server",
+    "styleguide:build": "styleguidist build",
     "start": "react-scripts start",
```

Then, run the following command inside your app’s directory:

```sh
npm run styleguide
```

After that, follow the instructions on the screen.

Learn more about React Styleguidist:

* [GitHub Repo](https://github.com/styleguidist/react-styleguidist)
* [Documentation](https://react-styleguidist.js.org/docs/getting-started.html)

## Publishing Components to npm

Create React App doesn't provide any built-in functionality to publish a component to npm. If you're ready to extract a component from your project so other people can use it, we recommend moving it to a separate directory outside of your project and then using a tool like [nwb](https://github.com/insin/nwb#react-components-and-libraries) to prepare it for publishing.

## Making a Progressive Web App

By default, the production build is a fully functional, offline-first
[Progressive Web App](https://developers.google.com/web/progressive-web-apps/).

Progressive Web Apps are faster and more reliable than traditional web pages, and provide an engaging mobile experience:

 * All static site assets are cached so that your page loads fast on subsequent visits, regardless of network connectivity (such as 2G or 3G). Updates are downloaded in the background.
 * Your app will work regardless of network state, even if offline. This means your users will be able to use your app at 10,000 feet and on the Subway.
 * On mobile devices, your app can be added directly to the user's home screen, app icon and all. You can also re-engage users using web **push notifications**. This eliminates the need for the app store.

The [`sw-precache-webpack-plugin`](https://github.com/goldhand/sw-precache-webpack-plugin)
is integrated into production configuration,
and it will take care of generating a service worker file that will automatically
precache all of your local assets and keep them up to date as you deploy updates.
The service worker will use a [cache-first strategy](https://developers.google.com/web/fundamentals/instant-and-offline/offline-cookbook/#cache-falling-back-to-network)
for handling all requests for local assets, including the initial HTML, ensuring
that your web app is reliably fast, even on a slow or unreliable network.

### Opting Out of Caching

If you would prefer not to enable service workers prior to your initial
production deployment, then remove the call to `serviceWorkerRegistration.register()`
from [`src/index.js`](src/index.js).

If you had previously enabled service workers in your production deployment and
have decided that you would like to disable them for all your existing users,
you can swap out the call to `serviceWorkerRegistration.register()` in
[`src/index.js`](src/index.js) with a call to `serviceWorkerRegistration.unregister()`.
After the user visits a page that has `serviceWorkerRegistration.unregister()`,
the service worker will be uninstalled. Note that depending on how `/service-worker.js` is served,
it may take up to 24 hours for the cache to be invalidated.

### Offline-First Considerations

1. Service workers [require HTTPS](https://developers.google.com/web/fundamentals/getting-started/primers/service-workers#you_need_https),
although to facilitate local testing, that policy
[does not apply to `localhost`](http://stackoverflow.com/questions/34160509/options-for-testing-service-workers-via-http/34161385#34161385).
If your production web server does not support HTTPS, then the service worker
registration will fail, but the rest of your web app will remain functional.

1. Service workers are [not currently supported](https://jakearchibald.github.io/isserviceworkerready/)
in all web browsers. Service worker registration [won't be attempted](src/registerServiceWorker.js)
on browsers that lack support.

1. The service worker is only enabled in the [production environment](#deployment),
e.g. the output of `npm run build`. It's recommended that you do not enable an
offline-first service worker in a development environment, as it can lead to
frustration when previously cached assets are used and do not include the latest
changes you've made locally.

1. If you *need* to test your offline-first service worker locally, build
the application (using `npm run build`) and run a simple http server from your
build directory. After running the build script, `create-react-app` will give
instructions for one way to test your production build locally and the [deployment instructions](#deployment) have
instructions for using other methods. *Be sure to always use an
incognito window to avoid complications with your browser cache.*

1. If possible, configure your production environment to serve the generated
`service-worker.js` [with HTTP caching disabled](http://stackoverflow.com/questions/38843970/service-worker-javascript-update-frequency-every-24-hours).
If that's not possible—[GitHub Pages](#github-pages), for instance, does not
allow you to change the default 10 minute HTTP cache lifetime—then be aware
that if you visit your production site, and then revisit again before
`service-worker.js` has expired from your HTTP cache, you'll continue to get
the previously cached assets from the service worker. If you have an immediate
need to view your updated production deployment, performing a shift-refresh
will temporarily disable the service worker and retrieve all assets from the
network.

1. Users aren't always familiar with offline-first web apps. It can be useful to
[let the user know](https://developers.google.com/web/fundamentals/instant-and-offline/offline-ux#inform_the_user_when_the_app_is_ready_for_offline_consumption)
when the service worker has finished populating your caches (showing a "This web
app works offline!" message) and also let them know when the service worker has
fetched the latest updates that will be available the next time they load the
page (showing a "New content is available; please refresh." message). Showing
this messages is currently left as an exercise to the developer, but as a
starting point, you can make use of the logic included in [`src/registerServiceWorker.js`](src/registerServiceWorker.js), which
demonstrates which service worker lifecycle events to listen for to detect each
scenario, and which as a default, just logs appropriate messages to the
JavaScript console.

1. By default, the generated service worker file will not intercept or cache any
cross-origin traffic, like HTTP [API requests](#integrating-with-an-api-backend),
images, or embeds loaded from a different domain. If you would like to use a
runtime caching strategy for those requests, you can [`eject`](#npm-run-eject)
and then configure the
[`runtimeCaching`](https://github.com/GoogleChrome/sw-precache#runtimecaching-arrayobject)
option in the `SWPrecacheWebpackPlugin` section of
[`webpack.config.prod.js`](../config/webpack.config.prod.js).

### Progressive Web App Metadata

The default configuration includes a web app manifest located at
[`public/manifest.json`](public/manifest.json), that you can customize with
details specific to your web application.

When a user adds a web app to their homescreen using Chrome or Firefox on
Android, the metadata in [`manifest.json`](public/manifest.json) determines what
icons, names, and branding colors to use when the web app is displayed.
[The Web App Manifest guide](https://developers.google.com/web/fundamentals/engage-and-retain/web-app-manifest/)
provides more context about what each field means, and how your customizations
will affect your users' experience.

## Analyzing the Bundle Size

[Source map explorer](https://www.npmjs.com/package/source-map-explorer) analyzes
JavaScript bundles using the source maps. This helps you understand where code
bloat is coming from.

To add Source map explorer to a Create React App project, follow these steps:

```sh
npm install --save source-map-explorer
```

Alternatively you may use `yarn`:

```sh
yarn add source-map-explorer
```

Then in `package.json`, add the following line to `scripts`:

```diff
   "scripts": {
+    "analyze": "source-map-explorer build/static/js/main.*",
     "start": "react-scripts start",
     "build": "react-scripts build",
     "test": "react-scripts test --env=jsdom",
```

Then to analyze the bundle run the production build then run the analyze
script.

```
npm run build
npm run analyze
```

## Deployment

`npm run build` creates a `build` directory with a production build of your app. Set up your favorite HTTP server so that a visitor to your site is served `index.html`, and requests to static paths like `/static/js/main.<hash>.js` are served with the contents of the `/static/js/main.<hash>.js` file.

### Static Server

For environments using [Node](https://nodejs.org/), the easiest way to handle this would be to install [serve](https://github.com/zeit/serve) and let it handle the rest:

```sh
npm install -g serve
serve -s build
```

The last command shown above will serve your static site on the port **5000**. Like many of [serve](https://github.com/zeit/serve)’s internal settings, the port can be adjusted using the `-p` or `--port` flags.

Run this command to get a full list of the options available:

```sh
serve -h
```

### Other Solutions

You don’t necessarily need a static server in order to run a Create React App project in production. It works just as fine integrated into an existing dynamic one.

Here’s a programmatic example using [Node](https://nodejs.org/) and [Express](http://expressjs.com/):

```javascript
const express = require('express');
const path = require('path');
const app = express();

app.use(express.static(path.join(__dirname, 'build')));

app.get('/', function (req, res) {
  res.sendFile(path.join(__dirname, 'build', 'index.html'));
});

app.listen(9000);
```

The choice of your server software isn’t important either. Since Create React App is completely platform-agnostic, there’s no need to explicitly use Node.

The `build` folder with static assets is the only output produced by Create React App.

However this is not quite enough if you use client-side routing. Read the next section if you want to support URLs like `/todos/42` in your single-page app.

### Serving Apps with Client-Side Routing

If you use routers that use the HTML5 [`pushState` history API](https://developer.mozilla.org/en-US/docs/Web/API/History_API#Adding_and_modifying_history_entries) under the hood (for example, [React Router](https://github.com/ReactTraining/react-router) with `browserHistory`), many static file servers will fail. For example, if you used React Router with a route for `/todos/42`, the development server will respond to `localhost:3000/todos/42` properly, but an Express serving a production build as above will not.

This is because when there is a fresh page load for a `/todos/42`, the server looks for the file `build/todos/42` and does not find it. The server needs to be configured to respond to a request to `/todos/42` by serving `index.html`. For example, we can amend our Express example above to serve `index.html` for any unknown paths:

```diff
 app.use(express.static(path.join(__dirname, 'build')));

-app.get('/', function (req, res) {
+app.get('/*', function (req, res) {
   res.sendFile(path.join(__dirname, 'build', 'index.html'));
 });
```

If you’re using [Apache HTTP Server](https://httpd.apache.org/), you need to create a `.htaccess` file in the `public` folder that looks like this:

```
    Options -MultiViews
    RewriteEngine On
    RewriteCond %{REQUEST_FILENAME} !-f
    RewriteRule ^ index.html [QSA,L]
```

It will get copied to the `build` folder when you run `npm run build`. 

If you’re using [Apache Tomcat](http://tomcat.apache.org/), you need to follow [this Stack Overflow answer](https://stackoverflow.com/a/41249464/4878474).

Now requests to `/todos/42` will be handled correctly both in development and in production.

On a production build, and in a browser that supports [service workers](https://developers.google.com/web/fundamentals/getting-started/primers/service-workers),
the service worker will automatically handle all navigation requests, like for
`/todos/42`, by serving the cached copy of your `index.html`. This
service worker navigation routing can be configured or disabled by
[`eject`ing](#npm-run-eject) and then modifying the
[`navigateFallback`](https://github.com/GoogleChrome/sw-precache#navigatefallback-string)
and [`navigateFallbackWhitelist`](https://github.com/GoogleChrome/sw-precache#navigatefallbackwhitelist-arrayregexp)
options of the `SWPreachePlugin` [configuration](../config/webpack.config.prod.js).

### Building for Relative Paths

By default, Create React App produces a build assuming your app is hosted at the server root.<br>
To override this, specify the `homepage` in your `package.json`, for example:

```js
  "homepage": "http://mywebsite.com/relativepath",
```

This will let Create React App correctly infer the root path to use in the generated HTML file.

**Note**: If you are using `react-router@^4`, you can root `<Link>`s using the `basename` prop on any `<Router>`.<br>
More information [here](https://reacttraining.com/react-router/web/api/BrowserRouter/basename-string).<br>
<br>
For example:
```js
<BrowserRouter basename="/calendar"/>
<Link to="/today"/> // renders <a href="/calendar/today">
```

#### Serving the Same Build from Different Paths

>Note: this feature is available with `react-scripts@0.9.0` and higher.

If you are not using the HTML5 `pushState` history API or not using client-side routing at all, it is unnecessary to specify the URL from which your app will be served. Instead, you can put this in your `package.json`:

```js
  "homepage": ".",
```

This will make sure that all the asset paths are relative to `index.html`. You will then be able to move your app from `http://mywebsite.com` to `http://mywebsite.com/relativepath` or even `http://mywebsite.com/relative/path` without having to rebuild it.

### Azure

See [this](https://medium.com/@to_pe/deploying-create-react-app-on-microsoft-azure-c0f6686a4321) blog post on how to deploy your React app to [Microsoft Azure](https://azure.microsoft.com/).

<<<<<<< HEAD
### Firebase
=======
See [this](https://medium.com/@strid/host-create-react-app-on-azure-986bc40d5bf2#.pycfnafbg) blog post or [this](https://github.com/ulrikaugustsson/azure-appservice-static) repo for a way to use automatic deployment to Azure App Service.

### [Firebase](https://firebase.google.com/)
>>>>>>> 0b1d6365

Install the Firebase CLI if you haven’t already by running `npm install -g firebase-tools`. Sign up for a [Firebase account](https://console.firebase.google.com/) and create a new project. Run `firebase login` and login with your previous created Firebase account.

Then run the `firebase init` command from your project’s root. You need to choose the **Hosting: Configure and deploy Firebase Hosting sites** and choose the Firebase project you created in the previous step. You will need to agree with `database.rules.json` being created, choose `build` as the public directory, and also agree to **Configure as a single-page app** by replying with `y`.

```sh
    === Project Setup

    First, let's associate this project directory with a Firebase project.
    You can create multiple project aliases by running firebase use --add,
    but for now we'll just set up a default project.

    ? What Firebase project do you want to associate as default? Example app (example-app-fd690)

    === Database Setup

    Firebase Realtime Database Rules allow you to define how your data should be
    structured and when your data can be read from and written to.

    ? What file should be used for Database Rules? database.rules.json
    ✔  Database Rules for example-app-fd690 have been downloaded to database.rules.json.
    Future modifications to database.rules.json will update Database Rules when you run
    firebase deploy.

    === Hosting Setup

    Your public directory is the folder (relative to your project directory) that
    will contain Hosting assets to uploaded with firebase deploy. If you
    have a build process for your assets, use your build's output directory.

    ? What do you want to use as your public directory? build
    ? Configure as a single-page app (rewrite all urls to /index.html)? Yes
    ✔  Wrote build/index.html

    i  Writing configuration info to firebase.json...
    i  Writing project information to .firebaserc...

    ✔  Firebase initialization complete!
```

IMPORTANT: you need to set proper HTTP caching headers for `service-worker.js` file in `firebase.json` file or you will not be able to see changes after first deployment ([issue #2440](https://github.com/facebookincubator/create-react-app/issues/2440)). It should be added inside `"hosting"` key like next:

```
{
  "hosting": {
    ...
    "headers": [
      {"source": "/service-worker.js", "headers": [{"key": "Cache-Control", "value": "no-cache"}]}
    ]
    ...
```

Now, after you create a production build with `npm run build`, you can deploy it by running `firebase deploy`.

```sh
    === Deploying to 'example-app-fd690'...

    i  deploying database, hosting
    ✔  database: rules ready to deploy.
    i  hosting: preparing build directory for upload...
    Uploading: [==============================          ] 75%✔  hosting: build folder uploaded successfully
    ✔  hosting: 8 files uploaded successfully
    i  starting release process (may take several minutes)...

    ✔  Deploy complete!

    Project Console: https://console.firebase.google.com/project/example-app-fd690/overview
    Hosting URL: https://example-app-fd690.firebaseapp.com
```

For more information see [Add Firebase to your JavaScript Project](https://firebase.google.com/docs/web/setup).

### GitHub Pages

>Note: this feature is available with `react-scripts@0.2.0` and higher.

#### Step 1: Add `homepage` to `package.json`

**The step below is important!**<br>
**If you skip it, your app will not deploy correctly.**

Open your `package.json` and add a `homepage` field for your project:

```json
  "homepage": "https://myusername.github.io/my-app",
```

or for a GitHub user page:

```json
  "homepage": "https://myusername.github.io",
```

Create React App uses the `homepage` field to determine the root URL in the built HTML file.

#### Step 2: Install `gh-pages` and add `deploy` to `scripts` in `package.json`

Now, whenever you run `npm run build`, you will see a cheat sheet with instructions on how to deploy to GitHub Pages.

To publish it at [https://myusername.github.io/my-app](https://myusername.github.io/my-app), run:

```sh
npm install --save gh-pages
```

Alternatively you may use `yarn`:

```sh
yarn add gh-pages
```

Add the following scripts in your `package.json`:

```diff
  "scripts": {
+   "predeploy": "npm run build",
+   "deploy": "gh-pages -d build",
    "start": "react-scripts start",
    "build": "react-scripts build",
```

The `predeploy` script will run automatically before `deploy` is run.

If you are deploying to a GitHub user page instead of a project page you'll need to make two
additional modifications:

1. First, change your repository's source branch to be any branch other than **master**.
1. Additionally, tweak your `package.json` scripts to push deployments to **master**:
```diff
  "scripts": {
    "predeploy": "npm run build",
-   "deploy": "gh-pages -d build",
+   "deploy": "gh-pages -b master -d build",
```

#### Step 3: Deploy the site by running `npm run deploy`

Then run:

```sh
npm run deploy
```

#### Step 4: Ensure your project’s settings use `gh-pages`

Finally, make sure **GitHub Pages** option in your GitHub project settings is set to use the `gh-pages` branch:

<img src="http://i.imgur.com/HUjEr9l.png" width="500" alt="gh-pages branch setting">

#### Step 5: Optionally, configure the domain

You can configure a custom domain with GitHub Pages by adding a `CNAME` file to the `public/` folder.

#### Notes on client-side routing

GitHub Pages doesn’t support routers that use the HTML5 `pushState` history API under the hood (for example, React Router using `browserHistory`). This is because when there is a fresh page load for a url like `http://user.github.io/todomvc/todos/42`, where `/todos/42` is a frontend route, the GitHub Pages server returns 404 because it knows nothing of `/todos/42`. If you want to add a router to a project hosted on GitHub Pages, here are a couple of solutions:

* You could switch from using HTML5 history API to routing with hashes. If you use React Router, you can switch to `hashHistory` for this effect, but the URL will be longer and more verbose (for example, `http://user.github.io/todomvc/#/todos/42?_k=yknaj`). [Read more](https://reacttraining.com/react-router/web/api/Router) about different history implementations in React Router.
* Alternatively, you can use a trick to teach GitHub Pages to handle 404 by redirecting to your `index.html` page with a special redirect parameter. You would need to add a `404.html` file with the redirection code to the `build` folder before deploying your project, and you’ll need to add code handling the redirect parameter to `index.html`. You can find a detailed explanation of this technique [in this guide](https://github.com/rafrex/spa-github-pages).

### Heroku

Use the [Heroku Buildpack for Create React App](https://github.com/mars/create-react-app-buildpack).<br>
You can find instructions in [Deploying React with Zero Configuration](https://blog.heroku.com/deploying-react-with-zero-configuration).

#### Resolving Heroku Deployment Errors

Sometimes `npm run build` works locally but fails during deploy via Heroku. Following are the most common cases.

##### "Module not found: Error: Cannot resolve 'file' or 'directory'"

If you get something like this:

```
remote: Failed to create a production build. Reason:
remote: Module not found: Error: Cannot resolve 'file' or 'directory'
MyDirectory in /tmp/build_1234/src
```

It means you need to ensure that the lettercase of the file or directory you `import` matches the one you see on your filesystem or on GitHub.

This is important because Linux (the operating system used by Heroku) is case sensitive. So `MyDirectory` and `mydirectory` are two distinct directories and thus, even though the project builds locally, the difference in case breaks the `import` statements on Heroku remotes.

##### "Could not find a required file."

If you exclude or ignore necessary files from the package you will see a error similar this one:

```
remote: Could not find a required file.
remote:   Name: `index.html`
remote:   Searched in: /tmp/build_a2875fc163b209225122d68916f1d4df/public
remote:
remote: npm ERR! Linux 3.13.0-105-generic
remote: npm ERR! argv "/tmp/build_a2875fc163b209225122d68916f1d4df/.heroku/node/bin/node" "/tmp/build_a2875fc163b209225122d68916f1d4df/.heroku/node/bin/npm" "run" "build"
```

In this case, ensure that the file is there with the proper lettercase and that’s not ignored on your local `.gitignore` or `~/.gitignore_global`.

### Netlify

**To do a manual deploy to Netlify’s CDN:**

```sh
npm install netlify-cli -g
netlify deploy
```

Choose `build` as the path to deploy.

**To setup continuous delivery:**

With this setup Netlify will build and deploy when you push to git or open a pull request:

1. [Start a new netlify project](https://app.netlify.com/signup)
2. Pick your Git hosting service and select your repository
3. Set `yarn build` as the build command and `build` as the publish directory
4. Click `Deploy site`

**Support for client-side routing:**

To support `pushState`, make sure to create a `public/_redirects` file with the following rewrite rules:

```
/*  /index.html  200
```

When you build the project, Create React App will place the `public` folder contents into the build output.

### Now

[now](https://zeit.co/now) offers a zero-configuration single-command deployment. You can use `now` to deploy your app for free.

1. Install the `now` command-line tool either via the recommended [desktop tool](https://zeit.co/download) or via node with `npm install -g now`.

2. Build your app by running `npm run build`.

3. Move into the build directory by running `cd build`.

4. Run `now --name your-project-name` from within the build directory. You will see a **now.sh** URL in your output like this:

    ```
    > Ready! https://your-project-name-tpspyhtdtk.now.sh (copied to clipboard)
    ```

    Paste that URL into your browser when the build is complete, and you will see your deployed app.

Details are available in [this article.](https://zeit.co/blog/unlimited-static)

### S3 and CloudFront

See this [blog post](https://medium.com/@omgwtfmarc/deploying-create-react-app-to-s3-or-cloudfront-48dae4ce0af) on how to deploy your React app to Amazon Web Services [S3](https://aws.amazon.com/s3) and [CloudFront](https://aws.amazon.com/cloudfront/).

### Surge

Install the Surge CLI if you haven’t already by running `npm install -g surge`. Run the `surge` command and log in you or create a new account.

When asked about the project path, make sure to specify the `build` folder, for example:

```sh
       project path: /path/to/project/build
```

Note that in order to support routers that use HTML5 `pushState` API, you may want to rename the `index.html` in your build folder to `200.html` before deploying to Surge. This [ensures that every URL falls back to that file](https://surge.sh/help/adding-a-200-page-for-client-side-routing).

## Advanced Configuration

You can adjust various development and production settings by setting environment variables in your shell or with [.env](#adding-development-environment-variables-in-env).

Variable | Development | Production | Usage
:--- | :---: | :---: | :---
BROWSER | :white_check_mark: | :x: | By default, Create React App will open the default system browser, favoring Chrome on macOS. Specify a [browser](https://github.com/sindresorhus/opn#app) to override this behavior, or set it to `none` to disable it completely. If you need to customize the way the browser is launched, you can specify a node script instead. Any arguments passed to `npm start` will also be passed to this script, and the url where your app is served will be the last argument. Your script's file name must have the `.js` extension.
HOST | :white_check_mark: | :x: | By default, the development web server binds to `localhost`. You may use this variable to specify a different host.
PORT | :white_check_mark: | :x: | By default, the development web server will attempt to listen on port 3000 or prompt you to attempt the next available port. You may use this variable to specify a different port.
HTTPS | :white_check_mark: | :x: | When set to `true`, Create React App will run the development server in `https` mode.
PUBLIC_URL | :x: | :white_check_mark: | Create React App assumes your application is hosted at the serving web server's root or a subpath as specified in [`package.json` (`homepage`)](#building-for-relative-paths). Normally, Create React App ignores the hostname. You may use this variable to force assets to be referenced verbatim to the url you provide (hostname included). This may be particularly useful when using a CDN to host your application.
CI | :large_orange_diamond: | :white_check_mark: | When set to `true`, Create React App treats warnings as failures in the build. It also makes the test runner non-watching. Most CIs set this flag by default.
REACT_EDITOR | :white_check_mark: | :x: | When an app crashes in development, you will see an error overlay with clickable stack trace. When you click on it, Create React App will try to determine the editor you are using based on currently running processes, and open the relevant source file. You can [send a pull request to detect your editor of choice](https://github.com/facebookincubator/create-react-app/issues/2636). Setting this environment variable overrides the automatic detection. If you do it, make sure your systems [PATH](https://en.wikipedia.org/wiki/PATH_(variable)) environment variable points to your editor’s bin folder. You can also set it to `none` to disable it completely.
CHOKIDAR_USEPOLLING | :white_check_mark: | :x: | When set to `true`, the watcher runs in polling mode, as necessary inside a VM. Use this option if `npm start` isn't detecting changes.
GENERATE_SOURCEMAP | :x: | :white_check_mark: | When set to `false`, source maps are not generated for a production build. This solves OOM issues on some smaller machines.
NODE_PATH | :white_check_mark: |  :white_check_mark: | Same as [`NODE_PATH` in Node.js](https://nodejs.org/api/modules.html#modules_loading_from_the_global_folders), but only relative folders are allowed. Can be handy for emulating a monorepo setup by setting `NODE_PATH=src`.

## Troubleshooting

### `npm start` doesn’t detect changes

When you save a file while `npm start` is running, the browser should refresh with the updated code.<br>
If this doesn’t happen, try one of the following workarounds:

* If your project is in a Dropbox folder, try moving it out.
* If the watcher doesn’t see a file called `index.js` and you’re referencing it by the folder name, you [need to restart the watcher](https://github.com/facebookincubator/create-react-app/issues/1164) due to a Webpack bug.
* Some editors like Vim and IntelliJ have a “safe write” feature that currently breaks the watcher. You will need to disable it. Follow the instructions in [“Adjusting Your Text Editor”](https://webpack.js.org/guides/development/#adjusting-your-text-editor).
* If your project path contains parentheses, try moving the project to a path without them. This is caused by a [Webpack watcher bug](https://github.com/webpack/watchpack/issues/42).
* On Linux and macOS, you might need to [tweak system settings](https://github.com/webpack/docs/wiki/troubleshooting#not-enough-watchers) to allow more watchers.
* If the project runs inside a virtual machine such as (a Vagrant provisioned) VirtualBox, create an `.env` file in your project directory if it doesn’t exist, and add `CHOKIDAR_USEPOLLING=true` to it. This ensures that the next time you run `npm start`, the watcher uses the polling mode, as necessary inside a VM.

If none of these solutions help please leave a comment [in this thread](https://github.com/facebookincubator/create-react-app/issues/659).

### `npm test` hangs on macOS Sierra

If you run `npm test` and the console gets stuck after printing `react-scripts test --env=jsdom` to the console there might be a problem with your [Watchman](https://facebook.github.io/watchman/) installation as described in [facebookincubator/create-react-app#713](https://github.com/facebookincubator/create-react-app/issues/713).

We recommend deleting `node_modules` in your project and running `npm install` (or `yarn` if you use it) first. If it doesn't help, you can try one of the numerous workarounds mentioned in these issues:

* [facebook/jest#1767](https://github.com/facebook/jest/issues/1767)
* [facebook/watchman#358](https://github.com/facebook/watchman/issues/358)
* [ember-cli/ember-cli#6259](https://github.com/ember-cli/ember-cli/issues/6259)

It is reported that installing Watchman 4.7.0 or newer fixes the issue. If you use [Homebrew](http://brew.sh/), you can run these commands to update it:

```
watchman shutdown-server
brew update
brew reinstall watchman
```

You can find [other installation methods](https://facebook.github.io/watchman/docs/install.html#build-install) on the Watchman documentation page.

If this still doesn’t help, try running `launchctl unload -F ~/Library/LaunchAgents/com.github.facebook.watchman.plist`.

There are also reports that *uninstalling* Watchman fixes the issue. So if nothing else helps, remove it from your system and try again.

### `npm run build` exits too early

It is reported that `npm run build` can fail on machines with limited memory and no swap space, which is common in cloud environments. Even with small projects this command can increase RAM usage in your system by hundreds of megabytes, so if you have less than 1 GB of available memory your build is likely to fail with the following message:

>  The build failed because the process exited too early. This probably means the system ran out of memory or someone called `kill -9` on the process.

If you are completely sure that you didn't terminate the process, consider [adding some swap space](https://www.digitalocean.com/community/tutorials/how-to-add-swap-on-ubuntu-14-04) to the machine you’re building on, or build the project locally.

### `npm run build` fails on Heroku

This may be a problem with case sensitive filenames.
Please refer to [this section](#resolving-heroku-deployment-errors).

### Moment.js locales are missing

If you use a [Moment.js](https://momentjs.com/), you might notice that only the English locale is available by default. This is because the locale files are large, and you probably only need a subset of [all the locales provided by Moment.js](https://momentjs.com/#multiple-locale-support).

To add a specific Moment.js locale to your bundle, you need to import it explicitly.<br>
For example:

```js
import moment from 'moment';
import 'moment/locale/fr';
```

If import multiple locales this way, you can later switch between them by calling `moment.locale()` with the locale name:

```js
import moment from 'moment';
import 'moment/locale/fr';
import 'moment/locale/es';

// ...

moment.locale('fr');
```

This will only work for locales that have been explicitly imported before.

### `npm run build` fails to minify

You may occasionally find a package you depend on needs compiled or ships code for a non-browser environment.<br>
This is considered poor practice in the ecosystem and does not have an escape hatch in Create React App.<br>
<br>
To resolve this:
1. Open an issue on the dependency's issue tracker and ask that the package be published pre-compiled (retaining ES6 Modules).
2. Fork the package and publish a corrected version yourself.
3. If the dependency is small enough, copy it to your `src/` folder and treat it as application code.

<<<<<<< HEAD
=======
In the future, we might start automatically compiling incompatible third-party modules, but it is not currently supported. This approach would also slow down the production builds.

## Alternatives to Ejecting

[Ejecting](#npm-run-eject) lets you customize anything, but from that point on you have to maintain the configuration and scripts yourself. This can be daunting if you have many similar projects. In such cases instead of ejecting we recommend to *fork* `react-scripts` and any other packages you need. [This article](https://auth0.com/blog/how-to-configure-create-react-app/) dives into how to do it in depth. You can find more discussion in [this issue](https://github.com/facebookincubator/create-react-app/issues/682).

>>>>>>> 0b1d6365
## Something Missing?

If you have ideas for more “How To” recipes that should be on this page, [let us know](https://github.com/facebookincubator/create-react-app/issues) or [contribute some!](https://github.com/facebookincubator/create-react-app/edit/master/packages/react-scripts/template/README.md)<|MERGE_RESOLUTION|>--- conflicted
+++ resolved
@@ -1355,11 +1355,7 @@
 });
 ```
 
-<<<<<<< HEAD
-This test mounts a component and makes sure that it didn’t throw during rendering. Tests like this provide a lot value with very little effort so they are great as a starting point, and this is the test you will find in `src/App.test.tsx`.
-=======
-This test mounts a component and makes sure that it didn’t throw during rendering. Tests like this provide a lot of value with very little effort so they are great as a starting point, and this is the test you will find in `src/App.test.js`.
->>>>>>> 0b1d6365
+This test mounts a component and makes sure that it didn’t throw during rendering. Tests like this provide a lot of value with very little effort so they are great as a starting point, and this is the test you will find in `src/App.test.tsx`.
 
 When you encounter bugs caused by changing components, you will gain a deeper insight into which parts of them are worth testing in your application. This might be a good time to introduce more specific tests asserting specific expected output or behavior.
 
@@ -1383,13 +1379,9 @@
 Enzyme.configure({ adapter: new Adapter() });
 ```
 
-<<<<<<< HEAD
-You can write a smoke test with it too:
-=======
 >Note: Keep in mind that if you decide to "eject" before creating `src/setupTests.js`, the resulting `package.json` file won't contain any reference to it. [Read here](#initializing-test-environment) to learn how to add this after ejecting.
 
 Now you can write a smoke test with it:
->>>>>>> 0b1d6365
 
 ```ts
 import * as React from 'react';
@@ -2020,13 +2012,10 @@
 
 See [this](https://medium.com/@to_pe/deploying-create-react-app-on-microsoft-azure-c0f6686a4321) blog post on how to deploy your React app to [Microsoft Azure](https://azure.microsoft.com/).
 
-<<<<<<< HEAD
 ### Firebase
-=======
+
 See [this](https://medium.com/@strid/host-create-react-app-on-azure-986bc40d5bf2#.pycfnafbg) blog post or [this](https://github.com/ulrikaugustsson/azure-appservice-static) repo for a way to use automatic deployment to Azure App Service.
 
-### [Firebase](https://firebase.google.com/)
->>>>>>> 0b1d6365
 
 Install the Firebase CLI if you haven’t already by running `npm install -g firebase-tools`. Sign up for a [Firebase account](https://console.firebase.google.com/) and create a new project. Run `firebase login` and login with your previous created Firebase account.
 
@@ -2397,15 +2386,12 @@
 2. Fork the package and publish a corrected version yourself.
 3. If the dependency is small enough, copy it to your `src/` folder and treat it as application code.
 
-<<<<<<< HEAD
-=======
 In the future, we might start automatically compiling incompatible third-party modules, but it is not currently supported. This approach would also slow down the production builds.
 
 ## Alternatives to Ejecting
 
 [Ejecting](#npm-run-eject) lets you customize anything, but from that point on you have to maintain the configuration and scripts yourself. This can be daunting if you have many similar projects. In such cases instead of ejecting we recommend to *fork* `react-scripts` and any other packages you need. [This article](https://auth0.com/blog/how-to-configure-create-react-app/) dives into how to do it in depth. You can find more discussion in [this issue](https://github.com/facebookincubator/create-react-app/issues/682).
 
->>>>>>> 0b1d6365
 ## Something Missing?
 
 If you have ideas for more “How To” recipes that should be on this page, [let us know](https://github.com/facebookincubator/create-react-app/issues) or [contribute some!](https://github.com/facebookincubator/create-react-app/edit/master/packages/react-scripts/template/README.md)
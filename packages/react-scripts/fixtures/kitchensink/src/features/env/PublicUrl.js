/**
 * Copyright (c) 2015-present, Facebook, Inc.
 * All rights reserved.
 *
 * This source code is licensed under the BSD-style license found in the
 * LICENSE file in the root directory of this source tree. An additional grant
 * of patent rights can be found in the PATENTS file in the same directory.
 */

<<<<<<< HEAD
import React from 'react'
=======
import React from 'react';
>>>>>>> ae0cb23d

export default () => (
  <span id="feature-public-url">{process.env.PUBLIC_URL}.</span>
);<|MERGE_RESOLUTION|>--- conflicted
+++ resolved
@@ -7,11 +7,7 @@
  * of patent rights can be found in the PATENTS file in the same directory.
  */
 
-<<<<<<< HEAD
-import React from 'react'
-=======
 import React from 'react';
->>>>>>> ae0cb23d
 
 export default () => (
   <span id="feature-public-url">{process.env.PUBLIC_URL}.</span>

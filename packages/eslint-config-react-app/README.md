# eslint-config-react-app

This package includes the shareable ESLint configuration used by [Create React App](https://github.com/facebookincubator/create-react-app).<br>
Please refer to its documentation:

* [Getting Started](https://github.com/facebookincubator/create-react-app/blob/master/README.md#getting-started) – How to create a new app.
* [User Guide](https://github.com/facebookincubator/create-react-app/blob/master/packages/react-scripts/template/README.md) – How to develop apps bootstrapped with Create React App.

## Usage in Create React App Projects

The easiest way to use this configuration is with [Create React App](https://github.com/facebookincubator/create-react-app), which includes it by default.

**You don’t need to install it separately in Create React App projects.**

## Usage Outside of Create React App

If you want to use this ESLint configuration in a project not built with Create React App, you can install it with following steps.

First, install this package, ESLint and the necessary plugins.

  ```sh
<<<<<<< HEAD
  npm install --save-dev eslint-config-react-app babel-eslint@7.1.1 eslint@3.16.1 eslint-plugin-flowtype@2.21.0 eslint-plugin-import@2.0.1 eslint-plugin-jsx-a11y@4.0.0 eslint-plugin-react@6.4.1
=======
  npm install --save-dev eslint-config-react-app babel-eslint@7.2.3 eslint@3.19.0 eslint-plugin-flowtype@2.33.0 eslint-plugin-import@2.2.0 eslint-plugin-jsx-a11y@5.0.1 eslint-plugin-react@7.0.1
>>>>>>> ae0cb23d
  ```

Then create a file named `.eslintrc` with following contents in the root folder of your project:

  ```js
  {
    "extends": "react-app"
  }
  ```

  That's it! You can override the settings from `eslint-config-react-app` by editing the `.eslintrc` file. Learn more about [configuring ESLint](http://eslint.org/docs/user-guide/configuring) on the ESLint website.

## Accessibility Checks

The following rules from the [eslint-plugin-jsx-a11y](https://github.com/evcohen/eslint-plugin-jsx-a11y) plugin are activated:

- [accessible-emoji](https://github.com/evcohen/eslint-plugin-jsx-a11y/blob/master/docs/rules/accessible-emoji.md)
- [alt-text](https://github.com/evcohen/eslint-plugin-jsx-a11y/blob/master/docs/rules/alt-text.md)
- [anchor-has-content](https://github.com/evcohen/eslint-plugin-jsx-a11y/blob/master/docs/rules/anchor-has-content.md)
- [aria-activedescendant-has-tabindex](https://github.com/evcohen/eslint-plugin-jsx-a11y/blob/master/docs/rules/aria-activedescendant-has-tabindex.md)
- [aria-props](https://github.com/evcohen/eslint-plugin-jsx-a11y/blob/master/docs/rules/aria-props.md)
- [aria-proptypes](https://github.com/evcohen/eslint-plugin-jsx-a11y/blob/master/docs/rules/aria-proptypes.md)
- [aria-role](https://github.com/evcohen/eslint-plugin-jsx-a11y/blob/master/docs/rules/aria-role.md)
- [aria-unsupported-elements](https://github.com/evcohen/eslint-plugin-jsx-a11y/blob/master/docs/rules/aria-unsupported-elements.md)
- [heading-has-content](https://github.com/evcohen/eslint-plugin-jsx-a11y/blob/master/docs/rules/heading-has-content.md)
- [href-no-hash](https://github.com/evcohen/eslint-plugin-jsx-a11y/blob/master/docs/rules/href-no-hash.md)
- [iframe-has-title](https://github.com/evcohen/eslint-plugin-jsx-a11y/blob/master/docs/rules/iframe-has-title.md)
- [img-redundant-alt](https://github.com/evcohen/eslint-plugin-jsx-a11y/blob/master/docs/rules/img-redundant-alt.md)
- [no-access-key](https://github.com/evcohen/eslint-plugin-jsx-a11y/blob/master/docs/rules/no-access-key.md)
- [no-distracting-elements](https://github.com/evcohen/eslint-plugin-jsx-a11y/blob/master/docs/rules/no-distracting-elements.md)
- [no-redundant-roles](https://github.com/evcohen/eslint-plugin-jsx-a11y/blob/master/docs/rules/no-redundant-roles.md)
- [role-has-required-aria-props](https://github.com/evcohen/eslint-plugin-jsx-a11y/blob/master/docs/rules/role-has-required-aria-props.md)
- [role-supports-aria-props](https://github.com/evcohen/eslint-plugin-jsx-a11y/blob/master/docs/rules/role-supports-aria-props.md)
- [scope](https://github.com/evcohen/eslint-plugin-jsx-a11y/blob/master/docs/rules/scope.md)

If you want to enable even more accessibility rules, you can create an `.eslintrc` file in the root of your project with this content:

  ```json
  {
    "extends": ["react-app", "plugin:jsx-a11y/recommended"],
    "plugins": ["jsx-a11y"]
  }
  ```

However, if you are using [Create React App](https://github.com/facebookincubator/create-react-app) and have not ejected, any additional rules will only be displayed in the [IDE integrations](https://github.com/facebookincubator/create-react-app/blob/master/packages/react-scripts/template/README.md#displaying-lint-output-in-the-editor), but not in the browser or the terminal.<|MERGE_RESOLUTION|>--- conflicted
+++ resolved
@@ -19,11 +19,7 @@
 First, install this package, ESLint and the necessary plugins.
 
   ```sh
-<<<<<<< HEAD
-  npm install --save-dev eslint-config-react-app babel-eslint@7.1.1 eslint@3.16.1 eslint-plugin-flowtype@2.21.0 eslint-plugin-import@2.0.1 eslint-plugin-jsx-a11y@4.0.0 eslint-plugin-react@6.4.1
-=======
   npm install --save-dev eslint-config-react-app babel-eslint@7.2.3 eslint@3.19.0 eslint-plugin-flowtype@2.33.0 eslint-plugin-import@2.2.0 eslint-plugin-jsx-a11y@5.0.1 eslint-plugin-react@7.0.1
->>>>>>> ae0cb23d
   ```
 
 Then create a file named `.eslintrc` with following contents in the root folder of your project:

--- conflicted
+++ resolved
@@ -7,12 +7,8 @@
  * of patent rights can be found in the PATENTS file in the same directory.
  */
 
-<<<<<<< HEAD
-import React, { Component, PropTypes } from 'react'
-=======
 import React, { Component } from 'react';
 import PropTypes from 'prop-types';
->>>>>>> ae0cb23d
 
 function load() {
   return [[1, '1'], [2, '2'], [3, '3'], [4, '4']];

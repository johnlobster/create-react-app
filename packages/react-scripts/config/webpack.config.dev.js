// @remove-on-eject-begin
/**
 * Copyright (c) 2015-present, Facebook, Inc.
 *
 * This source code is licensed under the MIT license found in the
 * LICENSE file in the root directory of this source tree.
 */
// @remove-on-eject-end
'use strict';

const autoprefixer = require('autoprefixer');
const path = require('path');
const webpack = require('webpack');
const HtmlWebpackPlugin = require('html-webpack-plugin');
const CaseSensitivePathsPlugin = require('case-sensitive-paths-webpack-plugin');
const InterpolateHtmlPlugin = require('react-dev-utils/InterpolateHtmlPlugin');
const WatchMissingNodeModulesPlugin = require('react-dev-utils/WatchMissingNodeModulesPlugin');
const ModuleScopePlugin = require('react-dev-utils/ModuleScopePlugin');
const ForkTsCheckerWebpackPlugin = require('fork-ts-checker-webpack-plugin');
const getClientEnvironment = require('./env');
const paths = require('./paths');

// Webpack uses `publicPath` to determine where the app is being served from.
// In development, we always serve from the root. This makes config easier.
const publicPath = '/';
// `publicUrl` is just like `publicPath`, but we will provide it to our app
// as %PUBLIC_URL% in `index.html` and `process.env.PUBLIC_URL` in JavaScript.
// Omit trailing slash as %PUBLIC_PATH%/xyz looks better than %PUBLIC_PATH%xyz.
const publicUrl = '';
// Get environment variables to inject into our app.
const env = getClientEnvironment(publicUrl);

// This is the development configuration.
// It is focused on developer experience and fast rebuilds.
// The production configuration is different and lives in a separate file.
module.exports = {
  // You may want 'eval' instead if you prefer to see the compiled output in DevTools.
  // See the discussion in https://github.com/facebookincubator/create-react-app/issues/343.
  devtool: 'cheap-module-source-map',
  // These are the "entry points" to our application.
  // This means they will be the "root" imports that are included in JS bundle.
  // The first two entry points enable "hot" CSS and auto-refreshes for JS.
  entry: [
    // We ship a few polyfills by default:
    require.resolve('./polyfills'),
    // Include an alternative client for WebpackDevServer. A client's job is to
    // connect to WebpackDevServer by a socket and get notified about changes.
    // When you save a file, the client will either apply hot updates (in case
    // of CSS changes), or refresh the page (in case of JS changes). When you
    // make a syntax error, this client will display a syntax error overlay.
    // Note: instead of the default WebpackDevServer client, we use a custom one
    // to bring better experience for Create React App users. You can replace
    // the line below with these two lines if you prefer the stock client:
    // require.resolve('webpack-dev-server/client') + '?/',
    // require.resolve('webpack/hot/dev-server'),
    require.resolve('react-dev-utils/webpackHotDevClient'),
    // Finally, this is your app's code:
    paths.appIndexJs,
    // We include the app code last so that if there is a runtime error during
    // initialization, it doesn't blow up the WebpackDevServer client, and
    // changing JS code would still trigger a refresh.
  ],
  output: {
    // Add /* filename */ comments to generated require()s in the output.
    pathinfo: true,
    // This does not produce a real file. It's just the virtual path that is
    // served by WebpackDevServer in development. This is the JS bundle
    // containing code from all our entry points, and the Webpack runtime.
    filename: 'static/js/bundle.js',
    // There are also additional JS chunk files if you use code splitting.
    chunkFilename: 'static/js/[name].chunk.js',
    // This is the URL that app is served from. We use "/" in development.
    publicPath: publicPath,
    // Point sourcemap entries to original disk location (format as URL on Windows)
    devtoolModuleFilenameTemplate: info =>
      path.resolve(info.absoluteResourcePath).replace(/\\/g, '/'),
  },
  resolve: {
    // This allows you to set a fallback for where Webpack should look for modules.
    // We placed these paths second because we want `node_modules` to "win"
    // if there are any conflicts. This matches Node resolution mechanism.
    // https://github.com/facebookincubator/create-react-app/issues/253
    modules: ['node_modules', paths.appNodeModules].concat(
      // It is guaranteed to exist because we tweak it in `env.js`
      process.env.NODE_PATH.split(path.delimiter).filter(Boolean)
    ),
    // These are the reasonable defaults supported by the Node ecosystem.
    // We also include JSX as a common component filename extension to support
    // some tools, although we do not recommend using it, see:
    // https://github.com/facebookincubator/create-react-app/issues/290
    // `web` extension prefixes have been added for better support
    // for React Native Web.
<<<<<<< HEAD
    extensions: [
      '.web.ts',
      '.ts',
      '.web.tsx',
      '.tsx',
      '.web.js',
      '.js',
      '.json',
      '.web.jsx',
      '.jsx',
    ],
=======
    extensions: ['.web.js', '.mjs', '.js', '.json', '.web.jsx', '.jsx'],
>>>>>>> 4b55193f
    alias: {
      // @remove-on-eject-begin
      // Resolve Babel runtime relative to react-scripts.
      // It usually still works on npm 3 without this but it would be
      // unfortunate to rely on, as react-scripts could be symlinked,
      // and thus babel-runtime might not be resolvable from the source.
      'babel-runtime': path.dirname(
        require.resolve('babel-runtime/package.json')
      ),
      // @remove-on-eject-end
      // Support React Native Web
      // https://www.smashingmagazine.com/2016/08/a-glimpse-into-the-future-with-react-native-for-web/
      'react-native': 'react-native-web',
    },
    plugins: [
      // Prevents users from importing files from outside of src/ (or node_modules/).
      // This often causes confusion because we only process files within src/ with babel.
      // To fix this, we prevent you from importing files out of src/ -- if you'd like to,
      // please link the files into your node_modules/ and let module-resolution kick in.
      // Make sure your source files are compiled, as they will not be processed in any way.
      new ModuleScopePlugin(paths.appSrc, [paths.appPackageJson]),
    ],
  },
  module: {
    strictExportPresence: true,
    rules: [
      // TODO: Disable require.ensure as it's not a standard language feature.
      // We are waiting for https://github.com/facebookincubator/create-react-app/issues/2176.
      // { parser: { requireEnsure: false } },

      {
<<<<<<< HEAD
        test: /\.js$/,
        loader: require.resolve('source-map-loader'),
        enforce: 'pre',
=======
        test: /\.(js|jsx|mjs)$/,
        enforce: 'pre',
        use: [
          {
            options: {
              formatter: eslintFormatter,
              eslintPath: require.resolve('eslint'),
              // @remove-on-eject-begin
              baseConfig: {
                extends: [require.resolve('eslint-config-react-app')],
              },
              ignore: false,
              useEslintrc: false,
              // @remove-on-eject-end
            },
            loader: require.resolve('eslint-loader'),
          },
        ],
>>>>>>> 4b55193f
        include: paths.appSrc,
      },
      {
        // "oneOf" will traverse all following loaders until one will
        // match the requirements. When no loader matches it will fall
        // back to the "file" loader at the end of the loader list.
        oneOf: [
          // "url" loader works like "file" loader except that it embeds assets
          // smaller than specified limit in bytes as data URLs to avoid requests.
          // A missing `test` is equivalent to a match.
          {
            test: [/\.bmp$/, /\.gif$/, /\.jpe?g$/, /\.png$/],
            loader: require.resolve('url-loader'),
            options: {
              limit: 10000,
              name: 'static/media/[name].[hash:8].[ext]',
            },
          },
<<<<<<< HEAD
          // Compile .tsx?
          {
            test: /\.(ts|tsx)$/,
            include: paths.appSrc,
            use: [
              {
                loader: require.resolve('ts-loader'),
                options: {
                  // disable type checker - we will use it in fork plugin
                  transpileOnly: true,
                },
              },
            ],
=======
          // Process JS with Babel.
          {
            test: /\.(js|jsx|mjs)$/,
            include: paths.appSrc,
            loader: require.resolve('babel-loader'),
            options: {
              // @remove-on-eject-begin
              babelrc: false,
              presets: [require.resolve('babel-preset-react-app')],
              // @remove-on-eject-end
              // This is a feature of `babel-loader` for webpack (not Babel itself).
              // It enables caching results in ./node_modules/.cache/babel-loader/
              // directory for faster rebuilds.
              cacheDirectory: true,
            },
>>>>>>> 4b55193f
          },
          // "postcss" loader applies autoprefixer to our CSS.
          // "css" loader resolves paths in CSS and adds assets as dependencies.
          // "style" loader turns CSS into JS modules that inject <style> tags.
          // In production, we use a plugin to extract that CSS to a file, but
          // in development "style" loader enables hot editing of CSS.
          {
            test: /\.css$/,
            use: [
              require.resolve('style-loader'),
              {
                loader: require.resolve('css-loader'),
                options: {
                  importLoaders: 1,
                },
              },
              {
                loader: require.resolve('postcss-loader'),
                options: {
                  // Necessary for external CSS imports to work
                  // https://github.com/facebookincubator/create-react-app/issues/2677
                  ident: 'postcss',
                  plugins: () => [
                    require('postcss-flexbugs-fixes'),
                    autoprefixer({
                      browsers: [
                        '>1%',
                        'last 4 versions',
                        'Firefox ESR',
                        'not ie < 9', // React doesn't support IE8 anyway
                      ],
                      flexbox: 'no-2009',
                    }),
                  ],
                },
              },
            ],
          },
          // "file" loader makes sure those assets get served by WebpackDevServer.
          // When you `import` an asset, you get its (virtual) filename.
          // In production, they would get copied to the `build` folder.
<<<<<<< HEAD
          // This loader don't uses a "test" so it will catch all modules
=======
          // This loader doesn't use a "test" so it will catch all modules
>>>>>>> 4b55193f
          // that fall through the other loaders.
          {
            // Exclude `js` files to keep "css" loader working as it injects
            // it's runtime that would otherwise processed through "file" loader.
            // Also exclude `html` and `json` extensions so they get processed
            // by webpacks internal loaders.
            exclude: [/\.js$/, /\.html$/, /\.json$/],
            loader: require.resolve('file-loader'),
            options: {
              name: 'static/media/[name].[hash:8].[ext]',
            },
          },
        ],
      },
      // ** STOP ** Are you adding a new loader?
      // Make sure to add the new loader(s) before the "file" loader.
    ],
  },
  plugins: [
    // Makes some environment variables available in index.html.
    // The public URL is available as %PUBLIC_URL% in index.html, e.g.:
    // <link rel="shortcut icon" href="%PUBLIC_URL%/favicon.ico">
    // In development, this will be an empty string.
    new InterpolateHtmlPlugin(env.raw),
    // Generates an `index.html` file with the <script> injected.
    new HtmlWebpackPlugin({
      inject: true,
      template: paths.appHtml,
    }),
    // Add module names to factory functions so they appear in browser profiler.
    new webpack.NamedModulesPlugin(),
    // Makes some environment variables available to the JS code, for example:
    // if (process.env.NODE_ENV === 'development') { ... }. See `./env.js`.
    new webpack.DefinePlugin(env.stringified),
    // This is necessary to emit hot updates (currently CSS only):
    new webpack.HotModuleReplacementPlugin(),
    // Watcher doesn't work well if you mistype casing in a path so we use
    // a plugin that prints an error when you attempt to do this.
    // See https://github.com/facebookincubator/create-react-app/issues/240
    new CaseSensitivePathsPlugin(),
    // If you require a missing module and then `npm install` it, you still have
    // to restart the development server for Webpack to discover it. This plugin
    // makes the discovery automatic so you don't have to restart.
    // See https://github.com/facebookincubator/create-react-app/issues/186
    new WatchMissingNodeModulesPlugin(paths.appNodeModules),
    // Moment.js is an extremely popular library that bundles large locale files
    // by default due to how Webpack interprets its code. This is a practical
    // solution that requires the user to opt into importing specific locales.
    // https://github.com/jmblog/how-to-optimize-momentjs-with-webpack
    // You can remove this if you don't use Moment.js:
    new webpack.IgnorePlugin(/^\.\/locale$/, /moment$/),
    // Perform type checking and linting in a separate process to speed up compilation
    new ForkTsCheckerWebpackPlugin({
      async: false,
      watch: paths.appSrc,
      tsconfig: paths.appTsConfig,
      tslint: paths.appTsLint,
    }),
  ],
  // Some libraries import Node modules but don't use them in the browser.
  // Tell Webpack to provide empty mocks for them so importing them works.
  node: {
    dgram: 'empty',
    fs: 'empty',
    net: 'empty',
    tls: 'empty',
    child_process: 'empty',
  },
  // Turn off performance hints during development because we don't do any
  // splitting or minification in interest of speed. These warnings become
  // cumbersome.
  performance: {
    hints: false,
  },
};<|MERGE_RESOLUTION|>--- conflicted
+++ resolved
@@ -90,8 +90,8 @@
     // https://github.com/facebookincubator/create-react-app/issues/290
     // `web` extension prefixes have been added for better support
     // for React Native Web.
-<<<<<<< HEAD
     extensions: [
+      '.mjs',
       '.web.ts',
       '.ts',
       '.web.tsx',
@@ -102,9 +102,6 @@
       '.web.jsx',
       '.jsx',
     ],
-=======
-    extensions: ['.web.js', '.mjs', '.js', '.json', '.web.jsx', '.jsx'],
->>>>>>> 4b55193f
     alias: {
       // @remove-on-eject-begin
       // Resolve Babel runtime relative to react-scripts.
@@ -136,30 +133,9 @@
       // { parser: { requireEnsure: false } },
 
       {
-<<<<<<< HEAD
-        test: /\.js$/,
+        test: /\.(js|jsx|mjs)$/,
         loader: require.resolve('source-map-loader'),
         enforce: 'pre',
-=======
-        test: /\.(js|jsx|mjs)$/,
-        enforce: 'pre',
-        use: [
-          {
-            options: {
-              formatter: eslintFormatter,
-              eslintPath: require.resolve('eslint'),
-              // @remove-on-eject-begin
-              baseConfig: {
-                extends: [require.resolve('eslint-config-react-app')],
-              },
-              ignore: false,
-              useEslintrc: false,
-              // @remove-on-eject-end
-            },
-            loader: require.resolve('eslint-loader'),
-          },
-        ],
->>>>>>> 4b55193f
         include: paths.appSrc,
       },
       {
@@ -178,7 +154,6 @@
               name: 'static/media/[name].[hash:8].[ext]',
             },
           },
-<<<<<<< HEAD
           // Compile .tsx?
           {
             test: /\.(ts|tsx)$/,
@@ -192,23 +167,6 @@
                 },
               },
             ],
-=======
-          // Process JS with Babel.
-          {
-            test: /\.(js|jsx|mjs)$/,
-            include: paths.appSrc,
-            loader: require.resolve('babel-loader'),
-            options: {
-              // @remove-on-eject-begin
-              babelrc: false,
-              presets: [require.resolve('babel-preset-react-app')],
-              // @remove-on-eject-end
-              // This is a feature of `babel-loader` for webpack (not Babel itself).
-              // It enables caching results in ./node_modules/.cache/babel-loader/
-              // directory for faster rebuilds.
-              cacheDirectory: true,
-            },
->>>>>>> 4b55193f
           },
           // "postcss" loader applies autoprefixer to our CSS.
           // "css" loader resolves paths in CSS and adds assets as dependencies.
@@ -250,11 +208,7 @@
           // "file" loader makes sure those assets get served by WebpackDevServer.
           // When you `import` an asset, you get its (virtual) filename.
           // In production, they would get copied to the `build` folder.
-<<<<<<< HEAD
-          // This loader don't uses a "test" so it will catch all modules
-=======
           // This loader doesn't use a "test" so it will catch all modules
->>>>>>> 4b55193f
           // that fall through the other loaders.
           {
             // Exclude `js` files to keep "css" loader working as it injects

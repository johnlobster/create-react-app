/**
 * Copyright (c) 2015-present, Facebook, Inc.
 * All rights reserved.
 *
 * This source code is licensed under the BSD-style license found in the
 * LICENSE file in the root directory of this source tree. An additional grant
 * of patent rights can be found in the PATENTS file in the same directory.
 */
'use strict';

const plugins = [
  // class { handleClick = () => { } }
  require.resolve('babel-plugin-transform-class-properties'),
  // The following two plugins use Object.assign directly, instead of Babel's
  // extends helper. Note that this assumes `Object.assign` is available.
  // { ...todo, completed: true }
  [
    require.resolve('babel-plugin-transform-object-rest-spread'),
    {
      useBuiltIns: true,
    },
  ],
  // Transforms JSX
  [
    require.resolve('babel-plugin-transform-react-jsx'),
    {
      useBuiltIns: true,
    },
  ],
  // Polyfills the runtime needed for async/await and generators
  [
    require.resolve('babel-plugin-transform-runtime'),
    {
      helpers: false,
      polyfill: false,
      regenerator: true,
    },
  ],
];

// This is similar to how `env` works in Babel:
// https://babeljs.io/docs/usage/babelrc/#env-option
// We are not using `env` because it’s ignored in versions > babel-core@6.10.4:
// https://github.com/babel/babel/issues/4539
// https://github.com/facebookincubator/create-react-app/issues/720
// It’s also nice that we can enforce `NODE_ENV` being specified.
var env = process.env.BABEL_ENV || process.env.NODE_ENV;
if (env !== 'development' && env !== 'test' && env !== 'production') {
  throw new Error(
    'Using `babel-preset-react-app` requires that you specify `NODE_ENV` or ' +
      '`BABEL_ENV` environment variables. Valid values are "development", ' +
      '"test", and "production". Instead, received: ' +
      JSON.stringify(env) +
      '.'
  );
}

if (env === 'development' || env === 'test') {
  // The following two plugins are currently necessary to make React warnings
  // include more valuable information. They are included here because they are
  // currently not enabled in babel-preset-react. See the below threads for more info:
  // https://github.com/babel/babel/issues/4702
  // https://github.com/babel/babel/pull/3540#issuecomment-228673661
  // https://github.com/facebookincubator/create-react-app/issues/989
  plugins.push.apply(plugins, [
    // Adds component stack to warning messages
    require.resolve('babel-plugin-transform-react-jsx-source'),
    // Adds __self attribute to JSX which React will use for some warnings
    require.resolve('babel-plugin-transform-react-jsx-self'),
  ]);
}

if (env === 'test') {
  module.exports = {
    presets: [
      // ES features necessary for user's Node version
      [
        require('babel-preset-env').default,
        {
          targets: {
            node: 'current',
          },
        },
      ],
      // JSX, Flow
      require.resolve('babel-preset-react'),
    ],
    plugins: plugins.concat([
      // Compiles import() to a deferred require()
      require.resolve('babel-plugin-dynamic-import-node'),
    ]),
  };
} else {
  module.exports = {
    presets: [
      // Latest stable ECMAScript features
<<<<<<< HEAD
      [require.resolve('babel-preset-env'), {
        targets: {
          // React parses on ie 9, so we should too
          ie: 9,
          // We currently minify with uglify
          // Remove after https://github.com/mishoo/UglifyJS2/issues/448
          uglify: true
        },
        // Disable polyfill transforms
        useBuiltIns: false
      }],
=======
      [
        require.resolve('babel-preset-env'),
        {
          targets: {
            // React parses on ie 9, so we should too
            ie: 9,
            // We currently minify with uglify
            // Remove after https://github.com/mishoo/UglifyJS2/issues/448
            uglify: true,
          },
          // Disable polyfill transforms
          useBuiltIns: false,
          // Do not transform modules to CJS
          modules: false,
        },
      ],
>>>>>>> ae0cb23d
      // JSX, Flow
      require.resolve('babel-preset-react'),
    ],
    plugins: plugins.concat([
      // function* () { yield 42; yield 43; }
      [
        require.resolve('babel-plugin-transform-regenerator'),
        {
          // Async functions are converted to generators by babel-preset-env
          async: false,
        },
      ],
      // Adds syntax support for import()
      require.resolve('babel-plugin-syntax-dynamic-import'),
    ]),
  };

  if (env === 'production') {
    // Optimization: hoist JSX that never changes out of render()
    // Disabled because of issues:
    // * https://github.com/facebookincubator/create-react-app/issues/525
    // * https://phabricator.babeljs.io/search/query/pCNlnC2xzwzx/
    // * https://github.com/babel/babel/issues/4516
    // TODO: Enable again when these issues are resolved.
    // plugins.push.apply(plugins, [
    //   require.resolve('babel-plugin-transform-react-constant-elements')
    // ]);
  }
}<|MERGE_RESOLUTION|>--- conflicted
+++ resolved
@@ -94,19 +94,6 @@
   module.exports = {
     presets: [
       // Latest stable ECMAScript features
-<<<<<<< HEAD
-      [require.resolve('babel-preset-env'), {
-        targets: {
-          // React parses on ie 9, so we should too
-          ie: 9,
-          // We currently minify with uglify
-          // Remove after https://github.com/mishoo/UglifyJS2/issues/448
-          uglify: true
-        },
-        // Disable polyfill transforms
-        useBuiltIns: false
-      }],
-=======
       [
         require.resolve('babel-preset-env'),
         {
@@ -123,7 +110,6 @@
           modules: false,
         },
       ],
->>>>>>> ae0cb23d
       // JSX, Flow
       require.resolve('babel-preset-react'),
     ],

{
  "name": "create-react-app",
<<<<<<< HEAD
  "version": "1.4.0",
=======
  "version": "1.4.3",
>>>>>>> 4b55193f
  "keywords": [
    "react"
  ],
  "description": "Create React apps with no build configuration.",
  "repository": "facebookincubator/create-react-app",
  "license": "MIT",
  "engines": {
    "node": ">=4"
  },
  "bugs": {
    "url": "https://github.com/facebookincubator/create-react-app/issues"
  },
  "files": [
    "index.js",
    "createReactApp.js"
  ],
  "bin": {
    "create-react-app": "./index.js"
  },
  "dependencies": {
    "chalk": "^1.1.1",
    "commander": "^2.9.0",
    "cross-spawn": "^4.0.0",
    "fs-extra": "^1.0.0",
    "hyperquest": "^2.1.2",
    "semver": "^5.0.3",
    "tar-pack": "^3.4.0",
    "tmp": "0.0.31",
    "validate-npm-package-name": "^3.0.0"
  }
}<|MERGE_RESOLUTION|>--- conflicted
+++ resolved
@@ -1,10 +1,6 @@
 {
   "name": "create-react-app",
-<<<<<<< HEAD
-  "version": "1.4.0",
-=======
   "version": "1.4.3",
->>>>>>> 4b55193f
   "keywords": [
     "react"
   ],

--- conflicted
+++ resolved
@@ -1,11 +1,6 @@
 {
-<<<<<<< HEAD
   "name": "react-scripts-ts",
   "version": "2.1.0",
-=======
-  "name": "react-scripts",
-  "version": "1.0.6",
->>>>>>> 36e279da
   "description": "Configuration and scripts for Create React App.",
   "repository": "wmonk/create-react-app",
   "license": "BSD-3-Clause",
@@ -31,23 +26,9 @@
     "app-root-path": "^2.0.1",
     "case-sensitive-paths-webpack-plugin": "2.0.0",
     "chalk": "1.1.3",
-<<<<<<< HEAD
     "cli-highlight": "1.1.4",
-    "connect-history-api-fallback": "1.3.0",
-    "cross-spawn": "4.0.2",
     "css-loader": "0.28.1",
     "dotenv": "4.0.0",
-=======
-    "css-loader": "0.28.1",
-    "dotenv": "4.0.0",
-    "eslint": "3.19.0",
-    "eslint-config-react-app": "^1.0.4",
-    "eslint-loader": "1.7.1",
-    "eslint-plugin-flowtype": "2.33.0",
-    "eslint-plugin-import": "2.2.0",
-    "eslint-plugin-jsx-a11y": "5.0.3",
-    "eslint-plugin-react": "7.0.1",
->>>>>>> 36e279da
     "extract-text-webpack-plugin": "2.1.0",
     "file-loader": "0.11.1",
     "fs-extra": "3.0.1",
@@ -57,13 +38,8 @@
     "postcss-flexbugs-fixes": "3.0.0",
     "postcss-loader": "2.0.5",
     "promise": "7.1.1",
-<<<<<<< HEAD
-    "react-dev-utils": "^1.0.2",
-    "react-error-overlay": "^1.0.2",
-=======
     "react-dev-utils": "^2.0.1",
     "react-error-overlay": "^1.0.6",
->>>>>>> 36e279da
     "style-loader": "0.17.0",
     "ts-loader": "^2.0.3",
     "tslint": "^5.2.0",

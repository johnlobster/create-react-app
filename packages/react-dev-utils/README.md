--- conflicted
+++ resolved
@@ -134,8 +134,6 @@
 console.log('Just cleared the screen!');
 ```
 
-<<<<<<< HEAD
-=======
 #### `eslintFormatter(results: Object): string`
 
 This is our custom ESLint formatter that integrates well with Create React App console output.<br>
@@ -166,7 +164,6 @@
 }
 ```
 
->>>>>>> ae0cb23d
 #### `FileSizeReporter`
 
 ##### `measureFileSizesBeforeBuild(buildFolder: string): Promise<OpaqueFileSizes>`
@@ -267,13 +264,7 @@
 
 Prints hosting instructions after the project is built.
 
-<<<<<<< HEAD
-By convention, "no" should be the conservative choice.<br>
-If you mistype the answer, we'll always take it as a "no".<br>
-You can control the behavior on `<Enter>` with `isYesDefault`.
-=======
 Pass your parsed `package.json` object as `appPackage`, your the URL where you plan to host the app as `publicUrl`, `output.publicPath` from your Webpack configuration as `publicPath`, the `buildFolder` name, and whether to `useYarn` in instructions.
->>>>>>> ae0cb23d
 
 ```js
 const appPackage = require(paths.appPackageJson);

#!/usr/bin/env node

/**
 * Copyright (c) 2015-present, Facebook, Inc.
 * All rights reserved.
 *
 * This source code is licensed under the BSD-style license found in the
 * LICENSE file in the root directory of this source tree. An additional grant
 * of patent rights can be found in the PATENTS file in the same directory.
 */

// ~~~~~~~~~~~~~~~~~~~~~~~~~~~~~~~~~~~~~~~~~~~~~~~~~~~~~~~~~~~~~~~~~~~~~~~~~~~~
//   /!\ DO NOT MODIFY THIS FILE /!\
// ~~~~~~~~~~~~~~~~~~~~~~~~~~~~~~~~~~~~~~~~~~~~~~~~~~~~~~~~~~~~~~~~~~~~~~~~~~~~
//
// create-react-app is installed globally on people's computers. This means
// that it is extremely difficult to have them upgrade the version and
// because there's only one global version installed, it is very prone to
// breaking changes.
//
// The only job of create-react-app is to init the repository and then
// forward all the commands to the local version of create-react-app.
//
// If you need to add a new command, please add it to the scripts/ folder.
//
// The only reason to modify this file is to add more warnings and
// troubleshooting information for the `create-react-app` command.
//
// Do not make breaking changes! We absolutely don't want to have to
// tell people to update their global version of create-react-app.
//
// Also be careful with new language features.
// This file must work on Node 0.10+.
//
// ~~~~~~~~~~~~~~~~~~~~~~~~~~~~~~~~~~~~~~~~~~~~~~~~~~~~~~~~~~~~~~~~~~~~~~~~~~~~
//   /!\ DO NOT MODIFY THIS FILE /!\
// ~~~~~~~~~~~~~~~~~~~~~~~~~~~~~~~~~~~~~~~~~~~~~~~~~~~~~~~~~~~~~~~~~~~~~~~~~~~~

'use strict';

var chalk = require('chalk');
var validateProjectName = require("validate-npm-package-name");

var currentNodeVersion = process.versions.node;
<<<<<<< HEAD
if (currentNodeVersion.split('.')[0] < 4) {
=======
var semver = currentNodeVersion.split('.');
var major = semver[0];

if (major < 4) {
>>>>>>> ae0cb23d
  console.error(
    chalk.red(
      'You are running Node ' +
        currentNodeVersion +
        '.\n' +
        'Create React App requires Node 4 or higher. \n' +
        'Please update your version of Node.'
    )
  );
  process.exit(1);
}

<<<<<<< HEAD
var commander = require('commander');
var fs = require('fs-extra');
var path = require('path');
var execSync = require('child_process').execSync;
var spawn = require('cross-spawn');
var semver = require('semver');
var dns = require('dns');
var tmp = require('tmp');
var unpack = require('tar-pack').unpack;
var hyperquest = require('hyperquest');

var projectName;

var program = commander
  .version(require('./package.json').version)
  .arguments('<project-directory>')
  .usage(chalk.green('<project-directory>') + ' [options]')
  .action(function (name) {
    projectName = name;
  })
  .option('--verbose', 'print additional logs')
  .option('--scripts-version <alternative-package>', 'use a non-standard version of react-scripts')
  .allowUnknownOption()
  .on('--help', function () {
    console.log('    Only ' + chalk.green('<project-directory>') + ' is required.');
    console.log();
    console.log('    A custom ' + chalk.cyan('--scripts-version') + ' can be one of:');
    console.log('      - a specific npm version: ' + chalk.green('0.8.2'));
    console.log('      - a custom fork published on npm: ' + chalk.green('my-react-scripts'));
    console.log('      - a .tgz archive: ' + chalk.green('https://mysite.com/my-react-scripts-0.8.2.tgz'));
    console.log('    It is not needed unless you specifically want to use a fork.');
    console.log();
    console.log('    If you have any problems, do not hesitate to file an issue:');
    console.log('      ' + chalk.cyan('https://github.com/facebookincubator/create-react-app/issues/new'));
    console.log();
  })
  .parse(process.argv);

if (typeof projectName === 'undefined') {
  console.error('Please specify the project directory:');
  console.log('  ' + chalk.cyan(program.name()) + chalk.green(' <project-directory>'));
  console.log();
  console.log('For example:');
  console.log('  ' + chalk.cyan(program.name()) + chalk.green(' my-react-app'));
  console.log();
  console.log('Run ' + chalk.cyan(program.name() + ' --help') + ' to see all options.');
  process.exit(1);
}

function printValidationResults(results) {
  if (typeof results !== 'undefined') {
    results.forEach(function (error) {
      console.error(chalk.red('  * ' + error));
    });
  }
}

var hiddenProgram = new commander.Command()
  .option('--internal-testing-template <path-to-template>', '(internal usage only, DO NOT RELY ON THIS) ' +
    'use a non-standard application template')
  .parse(process.argv)

createApp(projectName, program.verbose, program.scriptsVersion, hiddenProgram.internalTestingTemplate);

function createApp(name, verbose, version, template) {
  var root = path.resolve(name);
  var appName = path.basename(root);

  checkAppName(appName);
  fs.ensureDirSync(name);
  if (!isSafeToCreateProjectIn(root)) {
    console.log('The directory ' + chalk.green(name) + ' contains files that could conflict.');
    console.log('Try using a new directory name.');
    process.exit(1);
  }

  console.log(
    'Creating a new React app in ' + chalk.green(root) + '.'
  );
  console.log();

  var packageJson = {
    name: appName,
    version: '0.1.0',
    private: true
  };
  fs.writeFileSync(
    path.join(root, 'package.json'),
    JSON.stringify(packageJson, null, 2)
  );
  var originalDirectory = process.cwd();
  process.chdir(root);

  run(root, appName, version, verbose, originalDirectory, template);
}

function shouldUseYarn() {
  try {
    execSync('yarnpkg --version', {stdio: 'ignore'});
    return true;
  } catch (e) {
    return false;
  }
}

function install(useYarn, dependencies, verbose, isOnline) {
  return new Promise(function(resolve, reject) {
    var command;
    var args;
    if (useYarn) {
      command = 'yarnpkg';
      args = [
        'add',
        '--exact',
      ];
      if (!isOnline) {
        args.push('--offline');
      }
      [].push.apply(args, dependencies);

      if (!isOnline) {
        console.log(chalk.yellow('You appear to be offline.'));
        console.log(chalk.yellow('Falling back to the local Yarn cache.'));
        console.log();
      }

    } else {
      checkNpmVersion();
      command = 'npm';
      args = ['install', '--save', '--save-exact'].concat(dependencies);
    }

    if (verbose) {
      args.push('--verbose');
    }

    var child = spawn(command, args, {stdio: 'inherit'});
    child.on('close', function(code) {
      if (code !== 0) {
        reject({
          command: command + ' ' + args.join(' ')
        });
        return;
      }
      resolve();
    });
  });
}

function run(root, appName, version, verbose, originalDirectory, template) {
  var packageToInstall = getInstallPackage(version);
  var allDependencies = ['react', 'react-dom', packageToInstall];

  console.log('Installing packages. This might take a couple minutes.');

  var useYarn = shouldUseYarn();
  getPackageName(packageToInstall)
    .then(function(packageName) {
      return checkIfOnline(useYarn).then(function(isOnline) {
        return {
          isOnline: isOnline,
          packageName: packageName,
        };
      });
    })
    .then(function(info) {
      var isOnline = info.isOnline;
      var packageName = info.packageName;
      console.log(
        'Installing ' + chalk.cyan('react') + ', ' + chalk.cyan('react-dom') +
        ', and ' + chalk.cyan(packageName) + '...'
      );
      console.log();

      return install(useYarn, allDependencies, verbose, isOnline).then(function() {
        return packageName;
      });
    })
    .then(function(packageName) {
      checkNodeVersion(packageName);

      // Since react-scripts has been installed with --save
      // we need to move it into devDependencies and rewrite package.json
      // also ensure react dependencies have caret version range
      fixDependencies(packageName);

      var scriptsPath = path.resolve(
        process.cwd(),
        'node_modules',
        packageName,
        'scripts',
        'init.js'
      );
      var init = require(scriptsPath);
      init(root, appName, verbose, originalDirectory, template);
    })
    .catch(function(reason) {
      console.log();
      console.log('Aborting installation.');
      if (reason.command) {
        console.log('  ' + chalk.cyan(reason.command), 'has failed.')
      } else {
        console.log(chalk.red('Unexpected error. Please report it as a bug:'));
        console.log(reason);
      }
      console.log();

      // On 'exit' we will delete these files from target directory.
      var knownGeneratedFiles = [
        'package.json', 'npm-debug.log', 'yarn-error.log', 'yarn-debug.log', 'node_modules'
      ];
      var currentFiles = fs.readdirSync(path.join(root));
      currentFiles.forEach(function (file) {
        knownGeneratedFiles.forEach(function (fileToMatch) {
          // This will catch `(npm-debug|yarn-error|yarn-debug).log*` files
          // and the rest of knownGeneratedFiles.
          if ((fileToMatch.match(/.log/g) && file.indexOf(fileToMatch) === 0) || file === fileToMatch) {
            console.log('Deleting generated file...', chalk.cyan(file));
            fs.removeSync(path.join(root, file));
          }
        });
      });
      var remainingFiles = fs.readdirSync(path.join(root));
      if (!remainingFiles.length) {
        // Delete target folder if empty
        console.log('Deleting', chalk.cyan(appName + '/'), 'from', chalk.cyan(path.resolve(root, '..')));
        process.chdir(path.resolve(root, '..'));
        fs.removeSync(path.join(root));
      }
      console.log('Done.');
      process.exit(1);
    });
}

function getInstallPackage(version) {
  var packageToInstall = 'react-scripts';
  var validSemver = semver.valid(version);
  if (validSemver) {
    packageToInstall += '@' + validSemver;
  } else if (version) {
    // for tar.gz or alternative paths
    packageToInstall = version;
  }
  return packageToInstall;
}

function getTemporaryDirectory() {
  return new Promise(function(resolve, reject) {
    // Unsafe cleanup lets us recursively delete the directory if it contains
    // contents; by default it only allows removal if it's empty
    tmp.dir({ unsafeCleanup: true }, function(err, tmpdir, callback) {
      if (err) {
        reject(err);
      } else {
        resolve({
          tmpdir: tmpdir,
          cleanup: function() {
            try {
              callback();
            } catch (ignored) {
              // Callback might throw and fail, since it's a temp directory the
              // OS will clean it up eventually...
            }
          }
        });
      }
    });
  });
}

function extractStream(stream, dest) {
  return new Promise(function(resolve, reject) {
    stream.pipe(unpack(dest, function(err) {
      if (err) {
        reject(err);
      } else {
        resolve(dest);
      }
    }));
  });
}

// Extract package name from tarball url or path.
function getPackageName(installPackage) {
  if (installPackage.indexOf('.tgz') > -1) {
    return getTemporaryDirectory().then(function(obj) {
      var stream;
      if (/^http/.test(installPackage)) {
        stream = hyperquest(installPackage);
      } else {
        stream = fs.createReadStream(installPackage);
      }
      return extractStream(stream, obj.tmpdir).then(function() {
        return obj;
      });
    }).then(function(obj) {
      var packageName = require(path.join(obj.tmpdir, 'package.json')).name;
      obj.cleanup();
      return packageName;
    }).catch(function(err) {
      // The package name could be with or without semver version, e.g. react-scripts-0.2.0-alpha.1.tgz
      // However, this function returns package name only without semver version.
      console.log('Could not extract the package name from the archive: ' + err.message);
      var assumedProjectName = installPackage.match(/^.+\/(.+?)(?:-\d+.+)?\.tgz$/)[1];
      console.log('Based on the filename, assuming it is "' + chalk.cyan(assumedProjectName) + '"');
      return Promise.resolve(assumedProjectName);
    });
  } else if (installPackage.indexOf('git+') === 0) {
    // Pull package name out of git urls e.g:
    // git+https://github.com/mycompany/react-scripts.git
    // git+ssh://github.com/mycompany/react-scripts.git#v1.2.3
    return Promise.resolve(installPackage.match(/([^\/]+)\.git(#.*)?$/)[1]);
  } else if (installPackage.indexOf('@') > 0) {
    // Do not match @scope/ when stripping off @version or @tag
    return Promise.resolve(installPackage.charAt(0) + installPackage.substr(1).split('@')[0]);
  }
  return Promise.resolve(installPackage);
}

function checkNpmVersion() {
  var isNpm2 = false;
  try {
    var npmVersion = execSync('npm --version').toString();
    isNpm2 = semver.lt(npmVersion, '3.0.0');
  } catch (err) {
    return;
  }
  if (!isNpm2) {
    return;
  }
  console.log(chalk.yellow('It looks like you are using npm 2.'));
  console.log(chalk.yellow(
    'We suggest using npm 3 or Yarn for faster install times ' +
    'and less disk space usage.'
  ));
  console.log();
}

function checkNodeVersion(packageName) {
  var packageJsonPath = path.resolve(
    process.cwd(),
    'node_modules',
    packageName,
    'package.json'
  );
  var packageJson = require(packageJsonPath);
  if (!packageJson.engines || !packageJson.engines.node) {
    return;
  }

  if (!semver.satisfies(process.version, packageJson.engines.node)) {
    console.error(
      chalk.red(
        'You are running Node %s.\n' +
        'Create React App requires Node %s or higher. \n' +
        'Please update your version of Node.'
      ),
      process.version,
      packageJson.engines.node
    );
    process.exit(1);
  }
}

function checkAppName(appName) {
  var validationResult = validateProjectName(appName);
  if (!validationResult.validForNewPackages) {
    console.error('Could not create a project called ' + chalk.red('"' + appName + '"') + ' because of npm naming restrictions:');
    printValidationResults(validationResult.errors);
    printValidationResults(validationResult.warnings);
    process.exit(1);
  }

  // TODO: there should be a single place that holds the dependencies
  var dependencies = ['react', 'react-dom'];
  var devDependencies = ['react-scripts'];
  var allDependencies = dependencies.concat(devDependencies).sort();
  if (allDependencies.indexOf(appName) >= 0) {
    console.error(
      chalk.red(
        'We cannot create a project called ' + chalk.green(appName) + ' because a dependency with the same name exists.\n' +
        'Due to the way npm works, the following names are not allowed:\n\n'
      ) +
      chalk.cyan(
        allDependencies.map(function(depName) {
          return '  ' + depName;
        }).join('\n')
      ) +
      chalk.red('\n\nPlease choose a different project name.')
    );
    process.exit(1);
  }
}

function makeCaretRange(dependencies, name) {
  var version = dependencies[name];

  if (typeof version === 'undefined') {
    console.error(
      chalk.red('Missing ' + name + ' dependency in package.json')
    );
    process.exit(1);
  }

  var patchedVersion = '^' + version;

  if (!semver.validRange(patchedVersion)) {
    console.error(
      'Unable to patch ' + name + ' dependency version because version ' + chalk.red(version) + ' will become invalid ' + chalk.red(patchedVersion)
    );
    patchedVersion = version;
  }

  dependencies[name] = patchedVersion;
}

function fixDependencies(packageName) {
  var packagePath = path.join(process.cwd(), 'package.json');
  var packageJson = require(packagePath);

  if (typeof packageJson.dependencies === 'undefined') {
    console.error(
      chalk.red('Missing dependencies in package.json')
    );
    process.exit(1);
  }

  var packageVersion = packageJson.dependencies[packageName];

  if (typeof packageVersion === 'undefined') {
    console.error(
      chalk.red('Unable to find ' + packageName + ' in package.json')
    );
    process.exit(1);
  }

  packageJson.devDependencies = packageJson.devDependencies || {};
  packageJson.devDependencies[packageName] = packageVersion;
  delete packageJson.dependencies[packageName];

  makeCaretRange(packageJson.dependencies, 'react');
  makeCaretRange(packageJson.dependencies, 'react-dom');

  fs.writeFileSync(packagePath, JSON.stringify(packageJson, null, 2));
}

// If project only contains files generated by GH, it’s safe.
// We also special case IJ-based products .idea because it integrates with CRA:
// https://github.com/facebookincubator/create-react-app/pull/368#issuecomment-243446094
function isSafeToCreateProjectIn(root) {
  var validFiles = [
    '.DS_Store', 'Thumbs.db', '.git', '.gitignore', '.idea', 'README.md', 'LICENSE', 'web.iml'
  ];
  return fs.readdirSync(root)
    .every(function(file) {
      return validFiles.indexOf(file) >= 0;
    });
}

function checkIfOnline(useYarn) {
  if (!useYarn) {
    // Don't ping the Yarn registry.
    // We'll just assume the best case.
    return Promise.resolve(true);
  }

  return new Promise(function(resolve) {
    dns.resolve('registry.yarnpkg.com', function(err) {
      resolve(err === null);
    });
  });
}
=======
require('./createReactApp');
>>>>>>> ae0cb23d
<|MERGE_RESOLUTION|>--- conflicted
+++ resolved
@@ -39,17 +39,12 @@
 'use strict';
 
 var chalk = require('chalk');
-var validateProjectName = require("validate-npm-package-name");
 
 var currentNodeVersion = process.versions.node;
-<<<<<<< HEAD
-if (currentNodeVersion.split('.')[0] < 4) {
-=======
 var semver = currentNodeVersion.split('.');
 var major = semver[0];
 
 if (major < 4) {
->>>>>>> ae0cb23d
   console.error(
     chalk.red(
       'You are running Node ' +
@@ -62,479 +57,4 @@
   process.exit(1);
 }
 
-<<<<<<< HEAD
-var commander = require('commander');
-var fs = require('fs-extra');
-var path = require('path');
-var execSync = require('child_process').execSync;
-var spawn = require('cross-spawn');
-var semver = require('semver');
-var dns = require('dns');
-var tmp = require('tmp');
-var unpack = require('tar-pack').unpack;
-var hyperquest = require('hyperquest');
-
-var projectName;
-
-var program = commander
-  .version(require('./package.json').version)
-  .arguments('<project-directory>')
-  .usage(chalk.green('<project-directory>') + ' [options]')
-  .action(function (name) {
-    projectName = name;
-  })
-  .option('--verbose', 'print additional logs')
-  .option('--scripts-version <alternative-package>', 'use a non-standard version of react-scripts')
-  .allowUnknownOption()
-  .on('--help', function () {
-    console.log('    Only ' + chalk.green('<project-directory>') + ' is required.');
-    console.log();
-    console.log('    A custom ' + chalk.cyan('--scripts-version') + ' can be one of:');
-    console.log('      - a specific npm version: ' + chalk.green('0.8.2'));
-    console.log('      - a custom fork published on npm: ' + chalk.green('my-react-scripts'));
-    console.log('      - a .tgz archive: ' + chalk.green('https://mysite.com/my-react-scripts-0.8.2.tgz'));
-    console.log('    It is not needed unless you specifically want to use a fork.');
-    console.log();
-    console.log('    If you have any problems, do not hesitate to file an issue:');
-    console.log('      ' + chalk.cyan('https://github.com/facebookincubator/create-react-app/issues/new'));
-    console.log();
-  })
-  .parse(process.argv);
-
-if (typeof projectName === 'undefined') {
-  console.error('Please specify the project directory:');
-  console.log('  ' + chalk.cyan(program.name()) + chalk.green(' <project-directory>'));
-  console.log();
-  console.log('For example:');
-  console.log('  ' + chalk.cyan(program.name()) + chalk.green(' my-react-app'));
-  console.log();
-  console.log('Run ' + chalk.cyan(program.name() + ' --help') + ' to see all options.');
-  process.exit(1);
-}
-
-function printValidationResults(results) {
-  if (typeof results !== 'undefined') {
-    results.forEach(function (error) {
-      console.error(chalk.red('  * ' + error));
-    });
-  }
-}
-
-var hiddenProgram = new commander.Command()
-  .option('--internal-testing-template <path-to-template>', '(internal usage only, DO NOT RELY ON THIS) ' +
-    'use a non-standard application template')
-  .parse(process.argv)
-
-createApp(projectName, program.verbose, program.scriptsVersion, hiddenProgram.internalTestingTemplate);
-
-function createApp(name, verbose, version, template) {
-  var root = path.resolve(name);
-  var appName = path.basename(root);
-
-  checkAppName(appName);
-  fs.ensureDirSync(name);
-  if (!isSafeToCreateProjectIn(root)) {
-    console.log('The directory ' + chalk.green(name) + ' contains files that could conflict.');
-    console.log('Try using a new directory name.');
-    process.exit(1);
-  }
-
-  console.log(
-    'Creating a new React app in ' + chalk.green(root) + '.'
-  );
-  console.log();
-
-  var packageJson = {
-    name: appName,
-    version: '0.1.0',
-    private: true
-  };
-  fs.writeFileSync(
-    path.join(root, 'package.json'),
-    JSON.stringify(packageJson, null, 2)
-  );
-  var originalDirectory = process.cwd();
-  process.chdir(root);
-
-  run(root, appName, version, verbose, originalDirectory, template);
-}
-
-function shouldUseYarn() {
-  try {
-    execSync('yarnpkg --version', {stdio: 'ignore'});
-    return true;
-  } catch (e) {
-    return false;
-  }
-}
-
-function install(useYarn, dependencies, verbose, isOnline) {
-  return new Promise(function(resolve, reject) {
-    var command;
-    var args;
-    if (useYarn) {
-      command = 'yarnpkg';
-      args = [
-        'add',
-        '--exact',
-      ];
-      if (!isOnline) {
-        args.push('--offline');
-      }
-      [].push.apply(args, dependencies);
-
-      if (!isOnline) {
-        console.log(chalk.yellow('You appear to be offline.'));
-        console.log(chalk.yellow('Falling back to the local Yarn cache.'));
-        console.log();
-      }
-
-    } else {
-      checkNpmVersion();
-      command = 'npm';
-      args = ['install', '--save', '--save-exact'].concat(dependencies);
-    }
-
-    if (verbose) {
-      args.push('--verbose');
-    }
-
-    var child = spawn(command, args, {stdio: 'inherit'});
-    child.on('close', function(code) {
-      if (code !== 0) {
-        reject({
-          command: command + ' ' + args.join(' ')
-        });
-        return;
-      }
-      resolve();
-    });
-  });
-}
-
-function run(root, appName, version, verbose, originalDirectory, template) {
-  var packageToInstall = getInstallPackage(version);
-  var allDependencies = ['react', 'react-dom', packageToInstall];
-
-  console.log('Installing packages. This might take a couple minutes.');
-
-  var useYarn = shouldUseYarn();
-  getPackageName(packageToInstall)
-    .then(function(packageName) {
-      return checkIfOnline(useYarn).then(function(isOnline) {
-        return {
-          isOnline: isOnline,
-          packageName: packageName,
-        };
-      });
-    })
-    .then(function(info) {
-      var isOnline = info.isOnline;
-      var packageName = info.packageName;
-      console.log(
-        'Installing ' + chalk.cyan('react') + ', ' + chalk.cyan('react-dom') +
-        ', and ' + chalk.cyan(packageName) + '...'
-      );
-      console.log();
-
-      return install(useYarn, allDependencies, verbose, isOnline).then(function() {
-        return packageName;
-      });
-    })
-    .then(function(packageName) {
-      checkNodeVersion(packageName);
-
-      // Since react-scripts has been installed with --save
-      // we need to move it into devDependencies and rewrite package.json
-      // also ensure react dependencies have caret version range
-      fixDependencies(packageName);
-
-      var scriptsPath = path.resolve(
-        process.cwd(),
-        'node_modules',
-        packageName,
-        'scripts',
-        'init.js'
-      );
-      var init = require(scriptsPath);
-      init(root, appName, verbose, originalDirectory, template);
-    })
-    .catch(function(reason) {
-      console.log();
-      console.log('Aborting installation.');
-      if (reason.command) {
-        console.log('  ' + chalk.cyan(reason.command), 'has failed.')
-      } else {
-        console.log(chalk.red('Unexpected error. Please report it as a bug:'));
-        console.log(reason);
-      }
-      console.log();
-
-      // On 'exit' we will delete these files from target directory.
-      var knownGeneratedFiles = [
-        'package.json', 'npm-debug.log', 'yarn-error.log', 'yarn-debug.log', 'node_modules'
-      ];
-      var currentFiles = fs.readdirSync(path.join(root));
-      currentFiles.forEach(function (file) {
-        knownGeneratedFiles.forEach(function (fileToMatch) {
-          // This will catch `(npm-debug|yarn-error|yarn-debug).log*` files
-          // and the rest of knownGeneratedFiles.
-          if ((fileToMatch.match(/.log/g) && file.indexOf(fileToMatch) === 0) || file === fileToMatch) {
-            console.log('Deleting generated file...', chalk.cyan(file));
-            fs.removeSync(path.join(root, file));
-          }
-        });
-      });
-      var remainingFiles = fs.readdirSync(path.join(root));
-      if (!remainingFiles.length) {
-        // Delete target folder if empty
-        console.log('Deleting', chalk.cyan(appName + '/'), 'from', chalk.cyan(path.resolve(root, '..')));
-        process.chdir(path.resolve(root, '..'));
-        fs.removeSync(path.join(root));
-      }
-      console.log('Done.');
-      process.exit(1);
-    });
-}
-
-function getInstallPackage(version) {
-  var packageToInstall = 'react-scripts';
-  var validSemver = semver.valid(version);
-  if (validSemver) {
-    packageToInstall += '@' + validSemver;
-  } else if (version) {
-    // for tar.gz or alternative paths
-    packageToInstall = version;
-  }
-  return packageToInstall;
-}
-
-function getTemporaryDirectory() {
-  return new Promise(function(resolve, reject) {
-    // Unsafe cleanup lets us recursively delete the directory if it contains
-    // contents; by default it only allows removal if it's empty
-    tmp.dir({ unsafeCleanup: true }, function(err, tmpdir, callback) {
-      if (err) {
-        reject(err);
-      } else {
-        resolve({
-          tmpdir: tmpdir,
-          cleanup: function() {
-            try {
-              callback();
-            } catch (ignored) {
-              // Callback might throw and fail, since it's a temp directory the
-              // OS will clean it up eventually...
-            }
-          }
-        });
-      }
-    });
-  });
-}
-
-function extractStream(stream, dest) {
-  return new Promise(function(resolve, reject) {
-    stream.pipe(unpack(dest, function(err) {
-      if (err) {
-        reject(err);
-      } else {
-        resolve(dest);
-      }
-    }));
-  });
-}
-
-// Extract package name from tarball url or path.
-function getPackageName(installPackage) {
-  if (installPackage.indexOf('.tgz') > -1) {
-    return getTemporaryDirectory().then(function(obj) {
-      var stream;
-      if (/^http/.test(installPackage)) {
-        stream = hyperquest(installPackage);
-      } else {
-        stream = fs.createReadStream(installPackage);
-      }
-      return extractStream(stream, obj.tmpdir).then(function() {
-        return obj;
-      });
-    }).then(function(obj) {
-      var packageName = require(path.join(obj.tmpdir, 'package.json')).name;
-      obj.cleanup();
-      return packageName;
-    }).catch(function(err) {
-      // The package name could be with or without semver version, e.g. react-scripts-0.2.0-alpha.1.tgz
-      // However, this function returns package name only without semver version.
-      console.log('Could not extract the package name from the archive: ' + err.message);
-      var assumedProjectName = installPackage.match(/^.+\/(.+?)(?:-\d+.+)?\.tgz$/)[1];
-      console.log('Based on the filename, assuming it is "' + chalk.cyan(assumedProjectName) + '"');
-      return Promise.resolve(assumedProjectName);
-    });
-  } else if (installPackage.indexOf('git+') === 0) {
-    // Pull package name out of git urls e.g:
-    // git+https://github.com/mycompany/react-scripts.git
-    // git+ssh://github.com/mycompany/react-scripts.git#v1.2.3
-    return Promise.resolve(installPackage.match(/([^\/]+)\.git(#.*)?$/)[1]);
-  } else if (installPackage.indexOf('@') > 0) {
-    // Do not match @scope/ when stripping off @version or @tag
-    return Promise.resolve(installPackage.charAt(0) + installPackage.substr(1).split('@')[0]);
-  }
-  return Promise.resolve(installPackage);
-}
-
-function checkNpmVersion() {
-  var isNpm2 = false;
-  try {
-    var npmVersion = execSync('npm --version').toString();
-    isNpm2 = semver.lt(npmVersion, '3.0.0');
-  } catch (err) {
-    return;
-  }
-  if (!isNpm2) {
-    return;
-  }
-  console.log(chalk.yellow('It looks like you are using npm 2.'));
-  console.log(chalk.yellow(
-    'We suggest using npm 3 or Yarn for faster install times ' +
-    'and less disk space usage.'
-  ));
-  console.log();
-}
-
-function checkNodeVersion(packageName) {
-  var packageJsonPath = path.resolve(
-    process.cwd(),
-    'node_modules',
-    packageName,
-    'package.json'
-  );
-  var packageJson = require(packageJsonPath);
-  if (!packageJson.engines || !packageJson.engines.node) {
-    return;
-  }
-
-  if (!semver.satisfies(process.version, packageJson.engines.node)) {
-    console.error(
-      chalk.red(
-        'You are running Node %s.\n' +
-        'Create React App requires Node %s or higher. \n' +
-        'Please update your version of Node.'
-      ),
-      process.version,
-      packageJson.engines.node
-    );
-    process.exit(1);
-  }
-}
-
-function checkAppName(appName) {
-  var validationResult = validateProjectName(appName);
-  if (!validationResult.validForNewPackages) {
-    console.error('Could not create a project called ' + chalk.red('"' + appName + '"') + ' because of npm naming restrictions:');
-    printValidationResults(validationResult.errors);
-    printValidationResults(validationResult.warnings);
-    process.exit(1);
-  }
-
-  // TODO: there should be a single place that holds the dependencies
-  var dependencies = ['react', 'react-dom'];
-  var devDependencies = ['react-scripts'];
-  var allDependencies = dependencies.concat(devDependencies).sort();
-  if (allDependencies.indexOf(appName) >= 0) {
-    console.error(
-      chalk.red(
-        'We cannot create a project called ' + chalk.green(appName) + ' because a dependency with the same name exists.\n' +
-        'Due to the way npm works, the following names are not allowed:\n\n'
-      ) +
-      chalk.cyan(
-        allDependencies.map(function(depName) {
-          return '  ' + depName;
-        }).join('\n')
-      ) +
-      chalk.red('\n\nPlease choose a different project name.')
-    );
-    process.exit(1);
-  }
-}
-
-function makeCaretRange(dependencies, name) {
-  var version = dependencies[name];
-
-  if (typeof version === 'undefined') {
-    console.error(
-      chalk.red('Missing ' + name + ' dependency in package.json')
-    );
-    process.exit(1);
-  }
-
-  var patchedVersion = '^' + version;
-
-  if (!semver.validRange(patchedVersion)) {
-    console.error(
-      'Unable to patch ' + name + ' dependency version because version ' + chalk.red(version) + ' will become invalid ' + chalk.red(patchedVersion)
-    );
-    patchedVersion = version;
-  }
-
-  dependencies[name] = patchedVersion;
-}
-
-function fixDependencies(packageName) {
-  var packagePath = path.join(process.cwd(), 'package.json');
-  var packageJson = require(packagePath);
-
-  if (typeof packageJson.dependencies === 'undefined') {
-    console.error(
-      chalk.red('Missing dependencies in package.json')
-    );
-    process.exit(1);
-  }
-
-  var packageVersion = packageJson.dependencies[packageName];
-
-  if (typeof packageVersion === 'undefined') {
-    console.error(
-      chalk.red('Unable to find ' + packageName + ' in package.json')
-    );
-    process.exit(1);
-  }
-
-  packageJson.devDependencies = packageJson.devDependencies || {};
-  packageJson.devDependencies[packageName] = packageVersion;
-  delete packageJson.dependencies[packageName];
-
-  makeCaretRange(packageJson.dependencies, 'react');
-  makeCaretRange(packageJson.dependencies, 'react-dom');
-
-  fs.writeFileSync(packagePath, JSON.stringify(packageJson, null, 2));
-}
-
-// If project only contains files generated by GH, it’s safe.
-// We also special case IJ-based products .idea because it integrates with CRA:
-// https://github.com/facebookincubator/create-react-app/pull/368#issuecomment-243446094
-function isSafeToCreateProjectIn(root) {
-  var validFiles = [
-    '.DS_Store', 'Thumbs.db', '.git', '.gitignore', '.idea', 'README.md', 'LICENSE', 'web.iml'
-  ];
-  return fs.readdirSync(root)
-    .every(function(file) {
-      return validFiles.indexOf(file) >= 0;
-    });
-}
-
-function checkIfOnline(useYarn) {
-  if (!useYarn) {
-    // Don't ping the Yarn registry.
-    // We'll just assume the best case.
-    return Promise.resolve(true);
-  }
-
-  return new Promise(function(resolve) {
-    dns.resolve('registry.yarnpkg.com', function(err) {
-      resolve(err === null);
-    });
-  });
-}
-=======
-require('./createReactApp');
->>>>>>> ae0cb23d
+require('./createReactApp');
{
  "name": "react-error-overlay",
<<<<<<< HEAD
  "version": "2.0.1",
=======
  "version": "3.0.0",
>>>>>>> 4b55193f
  "description": "An overlay for displaying stack frames.",
  "main": "lib/index.js",
  "scripts": {
    "prepublishOnly": "npm run build:prod && npm test",
    "start": "cross-env NODE_ENV=development node build.js --watch",
    "test": "flow && cross-env NODE_ENV=test jest",
    "build": "cross-env NODE_ENV=development node build.js",
    "build:prod": "cross-env NODE_ENV=production node build.js"
  },
  "repository": "facebookincubator/create-react-app",
  "license": "MIT",
  "bugs": {
    "url": "https://github.com/facebookincubator/create-react-app/issues"
  },
  "keywords": [
    "overlay",
    "syntax",
    "error",
    "red",
    "box",
    "redbox",
    "crash",
    "warning"
  ],
  "author": "Joe Haddad <timer150@gmail.com>",
  "files": [
    "lib/index.js"
  ],
<<<<<<< HEAD
  "dependencies": {
    "anser": "1.4.1",
    "babel-code-frame": "6.22.0",
    "babel-runtime": "6.26.0",
    "html-entities": "1.2.1",
    "react": "^15 || ^16",
    "react-dom": "^15 || ^16",
    "settle-promise": "1.0.0",
    "source-map": "0.5.6"
  },
=======
>>>>>>> 4b55193f
  "devDependencies": {
    "anser": "1.4.4",
    "babel-code-frame": "6.26.0",
    "babel-core": "^6.26.0",
    "babel-eslint": "7.2.3",
<<<<<<< HEAD
    "babel-preset-react-app": "^3.0.2",
    "cross-env": "5.0.5",
    "eslint": "4.4.1",
    "eslint-config-react-app": "^2.0.0",
=======
    "babel-loader": "^7.1.2",
    "babel-preset-react-app": "^3.1.0",
    "babel-runtime": "6.26.0",
    "chalk": "^2.1.0",
    "chokidar": "^1.7.0",
    "cross-env": "5.0.5",
    "eslint": "4.4.1",
    "eslint-config-react-app": "^2.0.1",
>>>>>>> 4b55193f
    "eslint-plugin-flowtype": "2.35.0",
    "eslint-plugin-import": "2.7.0",
    "eslint-plugin-jsx-a11y": "5.1.1",
    "eslint-plugin-react": "7.1.0",
<<<<<<< HEAD
    "flow-bin": "0.52.0",
    "jest": "20.0.4",
    "jest-fetch-mock": "1.2.1"
=======
    "flow-bin": "^0.54.0",
    "html-entities": "1.2.1",
    "jest": "20.0.4",
    "jest-fetch-mock": "1.2.1",
    "object-assign": "4.1.1",
    "promise": "8.0.1",
    "raw-loader": "^0.5.1",
    "react": "^16.0.0",
    "react-dom": "^16.0.0",
    "rimraf": "^2.6.1",
    "settle-promise": "1.0.0",
    "source-map": "0.5.6",
    "webpack": "^3.6.0"
>>>>>>> 4b55193f
  },
  "jest": {
    "setupFiles": [
      "./src/__tests__/setupJest.js"
    ],
    "collectCoverage": true,
    "coverageReporters": [
      "json"
    ],
    "testMatch": [
      "<rootDir>/src/**/__tests__/**/*.js?(x)",
      "<rootDir>/src/**/?(*.)(spec|test).js?(x)"
    ],
    "testPathIgnorePatterns": [
      "/node_modules/",
      "/fixtures/",
      "setupJest.js"
    ]
  }
}<|MERGE_RESOLUTION|>--- conflicted
+++ resolved
@@ -1,10 +1,6 @@
 {
   "name": "react-error-overlay",
-<<<<<<< HEAD
-  "version": "2.0.1",
-=======
   "version": "3.0.0",
->>>>>>> 4b55193f
   "description": "An overlay for displaying stack frames.",
   "main": "lib/index.js",
   "scripts": {
@@ -33,30 +29,11 @@
   "files": [
     "lib/index.js"
   ],
-<<<<<<< HEAD
-  "dependencies": {
-    "anser": "1.4.1",
-    "babel-code-frame": "6.22.0",
-    "babel-runtime": "6.26.0",
-    "html-entities": "1.2.1",
-    "react": "^15 || ^16",
-    "react-dom": "^15 || ^16",
-    "settle-promise": "1.0.0",
-    "source-map": "0.5.6"
-  },
-=======
->>>>>>> 4b55193f
   "devDependencies": {
     "anser": "1.4.4",
     "babel-code-frame": "6.26.0",
     "babel-core": "^6.26.0",
     "babel-eslint": "7.2.3",
-<<<<<<< HEAD
-    "babel-preset-react-app": "^3.0.2",
-    "cross-env": "5.0.5",
-    "eslint": "4.4.1",
-    "eslint-config-react-app": "^2.0.0",
-=======
     "babel-loader": "^7.1.2",
     "babel-preset-react-app": "^3.1.0",
     "babel-runtime": "6.26.0",
@@ -65,16 +42,10 @@
     "cross-env": "5.0.5",
     "eslint": "4.4.1",
     "eslint-config-react-app": "^2.0.1",
->>>>>>> 4b55193f
     "eslint-plugin-flowtype": "2.35.0",
     "eslint-plugin-import": "2.7.0",
     "eslint-plugin-jsx-a11y": "5.1.1",
     "eslint-plugin-react": "7.1.0",
-<<<<<<< HEAD
-    "flow-bin": "0.52.0",
-    "jest": "20.0.4",
-    "jest-fetch-mock": "1.2.1"
-=======
     "flow-bin": "^0.54.0",
     "html-entities": "1.2.1",
     "jest": "20.0.4",
@@ -88,7 +59,6 @@
     "settle-promise": "1.0.0",
     "source-map": "0.5.6",
     "webpack": "^3.6.0"
->>>>>>> 4b55193f
   },
   "jest": {
     "setupFiles": [

{
  "name": "eslint-config-react-app",
<<<<<<< HEAD
  "version": "2.0.0",
=======
  "version": "2.0.1",
>>>>>>> 4b55193f
  "description": "ESLint configuration used by Create React App",
  "repository": "facebookincubator/create-react-app",
  "license": "MIT",
  "bugs": {
    "url": "https://github.com/facebookincubator/create-react-app/issues"
  },
  "files": [
    "index.js"
  ],
  "peerDependencies": {
    "babel-eslint": "^7.2.3",
    "eslint": "^4.1.1",
    "eslint-plugin-flowtype": "^2.34.1",
    "eslint-plugin-import": "^2.6.0",
    "eslint-plugin-jsx-a11y": "^5.1.1",
    "eslint-plugin-react": "^7.1.0"
  }
}<|MERGE_RESOLUTION|>--- conflicted
+++ resolved
@@ -1,10 +1,6 @@
 {
   "name": "eslint-config-react-app",
-<<<<<<< HEAD
-  "version": "2.0.0",
-=======
   "version": "2.0.1",
->>>>>>> 4b55193f
   "description": "ESLint configuration used by Create React App",
   "repository": "facebookincubator/create-react-app",
   "license": "MIT",
